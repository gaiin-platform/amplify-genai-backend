--- conflicted
+++ resolved
@@ -85,13 +85,8 @@
             
             # Log the redirect URI that will be used
             redirect_uri = build_redirect_uri(origin)
-<<<<<<< HEAD
-            print(f"Microsoft OAuth - Redirect URI being used: {redirect_uri}")
-            print(f"Microsoft OAuth - Client config redirect_uris: {client_config.get('redirect_uris', [])}")
-=======
             logger.debug("Microsoft OAuth - Redirect URI being used: %s", redirect_uri)
             logger.debug("Microsoft OAuth - Client config redirect_uris: %s", client_config.get('redirect_uris', []))
->>>>>>> 47035c44
             
             app = ConfidentialClientApplication(
                 client_id=client_id,
@@ -126,11 +121,7 @@
             redirect_uri = build_redirect_uri()
             auth_params["redirect_uri"] = redirect_uri
             
-<<<<<<< HEAD
-            print(f"Microsoft OAuth authorization URL params: {auth_params}")
-=======
             logger.debug("Microsoft OAuth authorization URL params: %s", auth_params)
->>>>>>> 47035c44
             authorization_url = client.get_authorization_request_url(**auth_params)
 
     return authorization_url, state
@@ -154,11 +145,7 @@
         case IntegrationType.MICROSOFT:
             # For Microsoft, we need to pass the redirect_uri that was used in authorization
             redirect_uri = build_redirect_uri()
-<<<<<<< HEAD
-            print(f"Microsoft token acquisition - using redirect_uri: {redirect_uri}")
-=======
             logger.debug("Microsoft token acquisition - using redirect_uri: %s", redirect_uri)
->>>>>>> 47035c44
             result = client.acquire_token_by_authorization_code(
                 code=authorization_code, scopes=scopes, redirect_uri=redirect_uri
             )
@@ -303,8 +290,6 @@
 def get_oauth_client_for_integration(integration, origin=None):
     client_config, scopes = get_oauth_integration_parameter(integration)
     return create_oauth_client(integration, client_config, scopes, origin)
-<<<<<<< HEAD
-=======
 
 
 def detect_request_origin(event):
@@ -349,61 +334,14 @@
     
     logger.info("Detected request origin: %s", origin)
     return origin
->>>>>>> 47035c44
-
-
-def detect_request_origin(event):
-    """
-    Detects the origin of the OAuth request from event headers.
-    Returns the origin URL or None if not detectable.
-    """
-    headers = event.get("headers", {})
-
-    # Print all headers for debugging
-    print(f"Available headers: {list(headers.keys())}")
-
-    # Check various header formats (case-insensitive)
-    origin = None
-    for key, value in headers.items():
-        key_lower = key.lower()
-        if key_lower in ["origin", "referer", "host"]:
-            print(f"Found header {key}: {value}")
-
-        if key_lower == "origin":
-            origin = value
-            break
-        elif key_lower == "referer":
-            # Extract origin from referer URL
-            import urllib.parse
-            parsed = urllib.parse.urlparse(value)
-            origin = f"{parsed.scheme}://{parsed.netloc}"
-            break
-        elif key_lower == "host" and not origin:
-            # Fallback to host header if available
-            # Determine protocol based on environment
-            protocol = "https" if "amazonaws.com" in value or "dev-amplify" in value else "http"
-            origin = f"{protocol}://{value}"
-
-    # If still no origin detected and we're in local dev, assume localhost frontend
-    if not origin:
-        # Check if API_BASE_URL suggests local development
-        api_base = os.environ.get("API_BASE_URL", "")
-        if "localhost" in api_base:
-            origin = "http://localhost:3000"  # Common frontend port
-            print(f"No origin detected, assuming local frontend: {origin}")
-
-    print(f"Detected request origin: {origin}")
-    return origin
-
-
-@required_env_vars(
-    {
-        "OAUTH_STATE_TABLE": [DynamoDBOperation.PUT_ITEM],
-        "INTEGRATION_STAGE": [SSMOperation.GET_PARAMETER],
-        "API_BASE_URL": [],
-        "OAUTH_AUDIENCE": [],
-    }
-)
+
+
+@required_env_vars({
+    "OAUTH_STATE_TABLE": [DynamoDBOperation.PUT_ITEM],
+    "INTEGRATION_STAGE": [SSMOperation.GET_PARAMETER],
+    "API_BASE_URL": [],
+    "OAUTH_AUDIENCE": [],
+})
 @validated("start_oauth")
 def start_auth(event, context, current_user, name, data):
 
@@ -442,10 +380,7 @@
                 "timestamp": int(time.time()),
                 "origin": origin,  # Store origin for callback handling
                 "retry_with_consent": retry_with_consent,
-<<<<<<< HEAD
-=======
                 "ttl": current_timestamp + 3600,  # Expire in 1 hour (3600 seconds)
->>>>>>> 47035c44
             }
         )
     except ClientError as e:
@@ -512,11 +447,7 @@
     # Check if this is an approval required error for Microsoft
     if provider_case(integration) == IntegrationType.MICROSOFT:
         if "approval" in error_description.lower() or "consent" in error_description.lower():
-<<<<<<< HEAD
-            print(f"Approval required error detected, retrying with consent prompt")
-=======
             logger.error("Approval required error detected, retrying with consent prompt")
->>>>>>> 47035c44
             
             # Create new OAuth client with consent prompt
             auth_client, scopes = get_oauth_client_for_integration(integration, origin)
@@ -542,27 +473,13 @@
                 )
                 return authorization_url
             except ClientError as e:
-<<<<<<< HEAD
-                print(f"Error storing retry state in DynamoDB: {e}")
-=======
                 logger.error(f"Error storing retry state in DynamoDB: {e}")
->>>>>>> 47035c44
     
     return None
 
 
 def auth_callback(event, context):
     try:
-<<<<<<< HEAD
-        print(f"OAuth callback received - Event: {json.dumps(event, default=str, indent=2)}")
-        
-        query_params = event.get("queryStringParameters", {})
-        if not query_params:
-            print("No query parameters found in callback")
-            return return_html_failed_auth("No parameters received in OAuth callback.")
-        
-        print(f"Query parameters: {query_params}")
-=======
         logger.debug("OAuth callback received - Event: %s", json.dumps(event, default=str, indent=2))
         
         query_params = event.get("queryStringParameters", {})
@@ -571,18 +488,13 @@
             return return_html_failed_auth("No parameters received in OAuth callback.")
         
         logger.debug("Query parameters: %s", query_params)
->>>>>>> 47035c44
         
         # Check for OAuth errors first
         error = query_params.get("error")
         error_description = query_params.get("error_description", "")
         
         if error:
-<<<<<<< HEAD
-            print(f"OAuth error received: {error} - {error_description}")
-=======
             logger.error("OAuth error received: %s - %s", error, error_description)
->>>>>>> 47035c44
             
             # Try to get state to retrieve user and integration info for retry
             state = query_params.get("state")
@@ -608,24 +520,14 @@
                                 "body": {"Location": retry_url},
                             }
                 except ClientError as e:
-<<<<<<< HEAD
-                    print(f"Error retrieving state for retry: {e}")
-=======
                     logger.error("Error retrieving state for retry: %s", e)
->>>>>>> 47035c44
             
             # If retry is not possible or appropriate, return error
             return return_html_failed_auth(f"OAuth error: {error_description or error}")
     except Exception as e:
-<<<<<<< HEAD
-        print(f"Unexpected error in auth_callback: {str(e)}")
-        import traceback
-        print(f"Traceback: {traceback.format_exc()}")
-=======
         logger.error("Unexpected error in auth_callback: %s", str(e))
         import traceback
         logger.error("Traceback: %s", traceback.format_exc())
->>>>>>> 47035c44
         return return_html_failed_auth(f"Internal server error: {str(e)}")
 
     state = query_params.get("state")
@@ -669,13 +571,8 @@
             """,
         }
 
-<<<<<<< HEAD
-    print("Current user:", current_user)
-    print("Integration:", integration)
-=======
     logger.debug("Current user: %s", current_user)
     logger.debug("Integration: %s", integration)
->>>>>>> 47035c44
     authorization_code = query_params.get("code")
     
     if not authorization_code:
@@ -1033,11 +930,7 @@
     
     callback_url = f"{api_base_url}/integrations/oauth/callback"
     
-<<<<<<< HEAD
-    print(f"Building redirect URI - Origin: {origin}, API_BASE_URL: {api_base_url}, Callback: {callback_url}")
-=======
     logger.debug("Building redirect URI - Origin: %s, API_BASE_URL: %s, Callback: %s", origin, api_base_url, callback_url)
->>>>>>> 47035c44
     
     return callback_url
 
@@ -1064,11 +957,7 @@
             if dev_callback_url not in redirect_uris:
                 redirect_uris.append(dev_callback_url)
     
-<<<<<<< HEAD
-    print(f"Configured redirect URIs for {integration_provider}: {redirect_uris}")
-=======
     logger.debug("Configured redirect URIs for %s: %s", integration_provider, redirect_uris)
->>>>>>> 47035c44
 
     param_data = {
         "client_id": client_id,
