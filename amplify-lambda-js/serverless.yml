--- conflicted
+++ resolved
@@ -73,13 +73,11 @@
             - "arn:aws:dynamodb:${aws:region}:*:table/${self:provider.environment.HASH_FILES_DYNAMO_TABLE}"
             - 'arn:aws:bedrock:*::foundation-model/anthropic.claude-instant-v1:2:100k'
             - 'arn:aws:bedrock:*::foundation-model/anthropic.claude-v2:1'
-<<<<<<< HEAD
-=======
             - 'arn:aws:bedrock:*::foundation-model/anthropic.claude-3-sonnet-20240229-v1:0'
             - 'arn:aws:bedrock:*::foundation-model/mistral.mistral-7b-instruct-v0:2'
             - 'arn:aws:bedrock:*::foundation-model/mistral.mixtral-8x7b-instruct-v0:1'
 
->>>>>>> 11c3f877
+
         - Effect: Allow
           Action:
             - dynamodb:DeleteItem
