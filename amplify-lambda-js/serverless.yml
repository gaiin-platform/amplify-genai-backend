  service: amplify-${self:custom.stageVars.DEP_NAME}-amplify-js
  frameworkVersion: '3'

  plugins:
    - serverless-offline
    - serverless-prune-plugin 

  custom:
    serverless-offline: 
      custom:
        config: ${file(../var/${self:provider.stage}-var.yml)} 
    stageVars: ${file(../var/${self:provider.stage}-var.yml)} 

    stages:
      - dev
      - staging
      - prod
      
    prune:
      automatic: true
      includeLayers: true
      number: 5    


  provider:
    name: aws
    runtime: nodejs18.x
    stage: ${opt:stage, 'dev'}
    region: us-east-1
    versionFunctions: false
    logRetentionInDays: 365
    apiGateway:
      restApiId:
        Fn::ImportValue: !Sub "${sls:stage}-RestApiId"
      restApiRootResourceId:
        Fn::ImportValue: !Sub "${sls:stage}-RestApiRootResourceId"   

<<<<<<< HEAD
      
    environment:
      #Unused Hold
      LLM_ENDPOINTS_SECRETS_NAME_ARN: ${self:custom.stageVars.LLM_ENDPOINTS_SECRETS_NAME_ARN}
      ##S3_CHUNKS_BUCKET_NAME: amplify-${self:custom.stageVars.DEP_NAME}-lambda-${sls:stage}-rag-chunks
      ##OAUTH_AUDIENCE: ${self:custom.stageVars.OAUTH_AUDIENCE}
      ##OAUTH_ISSUER_BASE_URL: ${self:custom.stageVars.OAUTH_ISSUER_BASE_URL}
      #SECRETS_ARN_NAME: ${self:custom.stageVars.SECRETS_ARN_NAME}
      DATASOURCE_REGISTRY_DYNAMO_TABLE: amplify-${self:custom.stageVars.DEP_NAME}-${self:service}-${sls:stage}-datasource-registry
      ##AZURE_OPENAI_RESOURCE_NAME: openai
      ##SECRETS_NAME: ${self:custom.stageVariables.SECRETS_NAME}
      ##OPENAI_ENDPOINT: ${self:custom.stageVariables.OPENAI_ENDPOINT}
      OBJECT_ACCESS_PERMISSIONS_ENDPOINT: https://${self:custom.stageVars.CUSTOM_API_DOMAIN}/utilities/can_access_objects
=======
provider:
  name: aws
  runtime: nodejs18.x
  stage: ${opt:stage, 'dev'}
  region: us-east-1
  versionFunctions: false
  logRetentionInDays: 365
  apiGateway:
    restApiId:
      ${self:custom.stageVariables.REST_API_ID}
    restApiRootResourceId:
      ${self:custom.stageVariables.REST_API_ROOT_RESOURCE_ID}    
  stackTags:
    "vu:environment": ${sls:stage}
    "vu:applicationName": "amplify"
    "vu:owner": "amplify@vanderbilt.edu"
  tags:
    "vu:environment": ${sls:stage}
    "vu:applicationName": "amplify"
    "vu:owner": "amplify@vanderbilt.edu"
  environment:
    AZURE_OPENAI_RESOURCE_NAME: openai
    LLM_ENDPOINTS_SECRETS_NAME: ${sls:stage}-openai-endpoints
    LLM_ENDPOINTS_SECRETS_NAME_ARN: ${self:custom.stageVariables.LLM_ENDPOINTS_SECRETS_NAME_ARN}
    S3_CHUNKS_BUCKET_NAME: vu-amplify-${sls:stage}-rag-chunks
    S3_FILE_TEXT_BUCKET_NAME: vu-amplify-${sls:stage}-file-text
    S3_IMAGE_INPUT_BUCKET_NAME: vu-amplify-${sls:stage}-image-input
    COGNITO_USER_POOL_ID: ${self:custom.stageVariables.COGNITO_USER_POOL_ID}
    COGNITO_CLIENT_ID: ${self:custom.stageVariables.COGNITO_CLIENT_ID}
    OAUTH_AUDIENCE: ${self:custom.stageVariables.OAUTH_AUDIENCE}
    OAUTH_ISSUER_BASE_URL: ${self:custom.stageVariables.OAUTH_ISSUER_BASE_URL}
    SECRETS_NAME: ${self:custom.stageVariables.SECRETS_NAME}
    SECRETS_ARN_NAME: ${self:custom.stageVariables.SECRETS_ARN_NAME}
    OPENAI_ENDPOINT: ${self:custom.stageVariables.OPENAI_ENDPOINT}
    CHAT_USAGE_DYNAMO_TABLE: vu-amplify-${sls:stage}-chat-usage
    REQUEST_STATE_DYNAMO_TABLE: vu-amplify-${sls:stage}-request-state
    HASH_FILES_DYNAMO_TABLE: ${self:custom.stageVariables.HASH_FILES_DYNAMO_TABLE}
    TRACE_BUCKET_NAME: vu-amplify-${sls:stage}-chat-traces
    ASSISTANT_TASK_RESULTS_BUCKET_NAME: vu-amplify-${sls:stage}-assistant-results
    ASSISTANT_LOGS_BUCKET_NAME: vu-amplify-${sls:stage}-assistant-chat-logs
    ASSISTANTS_ALIASES_DYNAMODB_TABLE: vu-amplify-assistants-${sls:stage}-assistant-aliases
    ASSISTANTS_DYNAMODB_TABLE: vu-amplify-assistants-${sls:stage}-assistants
    OBJECT_ACCESS_PERMISSIONS_ENDPOINT: ${self:custom.stageVariables.OBJECT_ACCESS_PERMISSIONS_ENDPOINT}
    ASSISTANT_QUEUE_NAME: vu-amplify-${sls:stage}-assistant-tasks
    TRACING_ENABLED: true
    DATASOURCE_REGISTRY_DYNAMO_TABLE: vu-amplify-${sls:stage}-datasource-registry
    API_KEYS_DYNAMODB_TABLE: vu-amplify-object-access-${sls:stage}-api-keys
    API_BASE_URL: ${self:custom.stageVariables.API_BASE_URL}
    COST_CALCULATIONS_DYNAMO_TABLE: vu-amplify-${sls:stage}-cost-calculations
    HISTORY_COST_CALCULATIONS_DYNAMO_TABLE: vu-amplify-${sls:stage}-history-cost-calculations
    MODEL_RATE_TABLE: chat-billing-${sls:stage}-model-rates
    LAMBDA_JS_IAM_POLICY_NAME: ${self:service}-${sls:stage}-iam-policy
    GROUP_ASSISTANT_CONVERSATIONS_DYNAMO_TABLE: vu-amplify-assistants-${sls:stage}-group-assistant-conversations
    S3_GROUP_ASSISTANT_CONVERSATIONS_BUCKET_NAME: vu-amplify-assistants-${sls:stage}-group-conversations-content
    ADMIN_DYNAMODB_TABLE: vu-amplify-admin-${sls:stage}-admin-configs
    DEP_REGION: ${self:custom.stageVariables.DEP_REGION}
    # STREAM: false # optional 
>>>>>>> f46b4f8d

      #Combined Vars:
      RAG_ASSISTANT_MODEL_ID: ${self:custom.stageVars.RAG_ASSISTANT_MODEL_ID}
      LLM_ENDPOINTS_SECRETS_NAME: ${self:custom.stageVars.LLM_ENDPOINTS_SECRETS_NAME}
      S3_FILE_TEXT_BUCKET_NAME: amplify-${self:custom.stageVars.DEP_NAME}-lambda-${sls:stage}-file-text
      COGNITO_USER_POOL_ID: ${self:custom.stageVars.COGNITO_USER_POOL_ID}
      COGNITO_CLIENT_ID: ${self:custom.stageVars.COGNITO_CLIENT_ID}
      HASH_FILES_DYNAMO_TABLE: amplify-${self:custom.stageVars.DEP_NAME}-lambda-${sls:stage}-hash-files
      ASSISTANT_QUEUE_NAME: amplify-${self:custom.stageVars.DEP_NAME}-${self:service}-${sls:stage}-assistant-queue
      ASSISTANT_TASK_RESULTS_BUCKET_NAME: amplify-${self:custom.stageVars.DEP_NAME}-${self:service}-${sls:stage}-assistant-results
      ASSISTANT_LOGS_BUCKET_NAME: amplify-${self:custom.stageVars.DEP_NAME}-${sls:stage}-assistant-chat-logs
      ASSISTANTS_ALIASES_DYNAMODB_TABLE: amplify-${self:custom.stageVars.DEP_NAME}-assistants-${sls:stage}-assistant-aliases
      ASSISTANTS_DYNAMODB_TABLE: amplify-${self:custom.stageVars.DEP_NAME}-assistants-${sls:stage}-assistants
      CHAT_USAGE_DYNAMO_TABLE: amplify-${self:custom.stageVars.DEP_NAME}-lambda-${sls:stage}-chat-usage
      REQUEST_STATE_DYNAMO_TABLE: amplify-${self:custom.stageVars.DEP_NAME}-${self:service}-${sls:stage}-request-state
      TRACE_BUCKET_NAME: amplify-${self:custom.stageVars.DEP_NAME}-${sls:stage}-chat-traces
      TRACING_ENABLED: false
      API_KEYS_DYNAMODB_TABLE: amplify-${self:custom.stageVars.DEP_NAME}-object-access-${sls:stage}-api-keys
      API_BASE_URL: https://${self:custom.stageVars.CUSTOM_API_DOMAIN}
      COST_CALCULATIONS_DYNAMO_TABLE: amplify-${self:custom.stageVars.DEP_NAME}-lambda-${sls:stage}-cost-calculations
      HISTORY_COST_CALCULATIONS_DYNAMO_TABLE: amplify-${self:custom.stageVars.DEP_NAME}-lambda-${sls:stage}-history-cost-calculations
      MODEL_RATE_TABLE: amplify-${self:custom.stageVars.DEP_NAME}-chat-billing-${sls:stage}-model-exchange-rates
      LAMBDA_JS_IAM_POLICY_NAME: ${self:service}-${sls:stage}-iam-policy
      GROUP_ASSISTANT_CONVERSATIONS_DYNAMO_TABLE: amplify-${self:custom.stageVars.DEP_NAME}-assistants-${sls:stage}-group-assistant-conversations
      S3_GROUP_ASSISTANT_CONVERSATIONS_BUCKET_NAME: amplify-${self:custom.stageVars.DEP_NAME}-assistants-${sls:stage}-group-conversations-content
      S3_IMAGE_INPUT_BUCKET_NAME: amplify-${self:custom.stageVars.DEP_NAME}-${sls:stage}-image-input
      IDP_PREFIX: ${self:custom.stageVars.IDP_PREFIX}
      REGION: ${self:provider.region}

      

    iam:
      role:
        managedPolicies:
          - arn:aws:iam::aws:policy/service-role/AWSLambdaBasicExecutionRole
          - !Ref LambdaJSIAMPolicy
          #- arn:aws:iam::${aws:accountId}:policy/${self:provider.environment.LAMBDA_JS_IAM_POLICY_NAME}


  functions:
    chat:
      handler: index.handler
      memorySize: 1024
      timeout: 900
      url:
        cors: true
        invokeMode: RESPONSE_STREAM
      environment:
          assistant_task_queue_url:
            Ref: AssistantTaskQueue

  api_g_chat:
    handler: indexApiG.handler
    memorySize: 1024
    timeout: 180
    environment:
        assistant_task_queue_url:
          Ref: AssistantTaskQueue
    events:
      - http:
          path: api_g_chat/chat
          method: post
          cors: true
    

  assistant_queue:
    handler: assistantQueueRouter.handler
    memorySize: 1024
    timeout: 900
    events:
        - sqs:
            arn:
              Fn::GetAtt:
                - AssistantTaskQueue
                - Arn
    environment:
        assistant_task_queue_url:
          Ref: AssistantTaskQueue
  
  reset_billing:
    handler: billing/reset.handler
    memorySize: 512 # increased memory size to increase speed
    timeout: 900 # 900 seconds (15 minutes) is the maximum
    events:
      - schedule:
          rate: cron(0 0 * * ? *) # trigger at midnight UTC every day
  
  # provides real-time usage information via API gateway
  mtd_cost_reporter:
    handler: billing/mtd.handler
    memorySize: 128
    events:
      - http:
          path: billing/mtd-cost
          method: post
          cors: true

    api_key_user_cost:
      handler: billing/mtd.apiKeyUserCostHandler
      memorySize: 128
      events:
        - http:
            path: billing/api-key-user-cost
            method: post
            cors: true

<<<<<<< HEAD
  resources:
    Resources:
      LambdaJSIAMPolicy:
        Type: AWS::IAM::ManagedPolicy
        Properties:
          ManagedPolicyName: ${self:provider.environment.LAMBDA_JS_IAM_POLICY_NAME}
          PolicyDocument:
            Version: '2012-10-17'
            Statement:
              - Effect: Allow
                Action:
                  - secretsmanager:GetSecretValue
                  - s3:GetObject
                  - s3:PutObject
                  - s3:ListBucket
                  - dynamodb:GetItem
                  - dynamodb:PutItem
                  - dynamodb:Query 
                  - dynamodb:UpdateItem
                  - dynamodb:Scan
                  - sqs:SendMessage
                  - sqs:DeleteMessage
                  - sqs:GetQueueAttributes
                  - bedrock:InvokeModelWithResponseStream
                  - bedrock:InvokeModel
                Resource:
                  - "${self:provider.environment.LLM_ENDPOINTS_SECRETS_NAME_ARN}"
                  - "arn:aws:s3:::${self:provider.environment.S3_FILE_TEXT_BUCKET_NAME}/*"
                  - "arn:aws:s3:::${self:provider.environment.S3_IMAGE_INPUT_BUCKET_NAME}/*"
                  - "arn:aws:s3:::${self:provider.environment.TRACE_BUCKET_NAME}/*"
                  - "arn:aws:s3:::${self:provider.environment.ASSISTANT_TASK_RESULTS_BUCKET_NAME}/*"
                  - "arn:aws:s3:::${self:provider.environment.ASSISTANT_LOGS_BUCKET_NAME}/*"
                  - "arn:aws:s3:::${self:provider.environment.S3_GROUP_ASSISTANT_CONVERSATIONS_BUCKET_NAME}"
                  - "arn:aws:s3:::${self:provider.environment.S3_GROUP_ASSISTANT_CONVERSATIONS_BUCKET_NAME}/*"
                  - "arn:aws:dynamodb:${aws:region}:*:table/${self:provider.environment.CHAT_USAGE_DYNAMO_TABLE}"
                  - "arn:aws:dynamodb:${aws:region}:*:table/${self:provider.environment.CHAT_USAGE_DYNAMO_TABLE}/*"
                  - "arn:aws:dynamodb:${aws:region}:*:table/${self:provider.environment.API_KEYS_DYNAMODB_TABLE}"
                  - "arn:aws:dynamodb:${aws:region}:*:table/${self:provider.environment.API_KEYS_DYNAMODB_TABLE}/*"
                  - "arn:aws:dynamodb:${aws:region}:*:table/${self:provider.environment.REQUEST_STATE_DYNAMO_TABLE}"
                  - "arn:aws:dynamodb:${aws:region}:*:table/${self:provider.environment.HASH_FILES_DYNAMO_TABLE}"
                  - "arn:aws:dynamodb:${aws:region}:*:table/${self:provider.environment.COST_CALCULATIONS_DYNAMO_TABLE}"
                  - "arn:aws:dynamodb:${aws:region}:*:table/${self:provider.environment.COST_CALCULATIONS_DYNAMO_TABLE}/*"
                  - "arn:aws:dynamodb:${aws:region}:*:table/${self:provider.environment.HISTORY_COST_CALCULATIONS_DYNAMO_TABLE}"
                  - "arn:aws:dynamodb:${aws:region}:*:table/${self:provider.environment.HISTORY_COST_CALCULATIONS_DYNAMO_TABLE}/*"
                  - "arn:aws:dynamodb:${aws:region}:*:table/${self:provider.environment.MODEL_RATE_TABLE}"
                  - "arn:aws:dynamodb:${aws:region}:*:table/${self:provider.environment.MODEL_RATE_TABLE}/*"
                  - "arn:aws:dynamodb:${aws:region}:*:table/${self:provider.environment.GROUP_ASSISTANT_CONVERSATIONS_DYNAMO_TABLE}"
                  - "arn:aws:dynamodb:${aws:region}:*:table/${self:provider.environment.GROUP_ASSISTANT_CONVERSATIONS_DYNAMO_TABLE}/*"
                  - "arn:aws:bedrock:*::foundation-model/anthropic.claude-instant-v1"
                  - "arn:aws:bedrock:*::foundation-model/anthropic.claude-v2:1"
                  - "arn:aws:bedrock:*::foundation-model/anthropic.claude-3-sonnet-20240229-v1:0"
                  - "arn:aws:bedrock:*::foundation-model/anthropic.claude-3-haiku-20240307-v1:0"
                  - "arn:aws:bedrock:*::foundation-model/anthropic.claude-3-opus-20240229-v1:0"
                  - "arn:aws:bedrock:*::foundation-model/anthropic.claude-3-5-sonnet-20240620-v1:0"
                  - "arn:aws:bedrock:*::foundation-model/mistral.mistral-7b-instruct-v0:2"
                  - "arn:aws:bedrock:*::foundation-model/mistral.mixtral-8x7b-instruct-v0:1"
                  - "arn:aws:bedrock:*::foundation-model/mistral.mistral-large-2402-v1:0"
              - Effect: Allow
                Action:
                  - dynamodb:GetItem
                  - dynamodb:Query
                  - dynamodb:Scan
                Resource:
                  - "arn:aws:dynamodb:${aws:region}:*:table/${self:provider.environment.ASSISTANTS_ALIASES_DYNAMODB_TABLE}"
                  - "arn:aws:dynamodb:${aws:region}:*:table/${self:provider.environment.ASSISTANTS_DYNAMODB_TABLE}"
              - Effect: Allow
                Action:
                  - dynamodb:GetItem
                Resource:
                  - "arn:aws:dynamodb:${aws:region}:*:table/${self:provider.environment.DATASOURCE_REGISTRY_DYNAMO_TABLE}"
              - Effect: Allow
                Action:
                  - dynamodb:DeleteItem
                Resource:
                  - "arn:aws:dynamodb:${aws:region}:*:table/${self:provider.environment.REQUEST_STATE_DYNAMO_TABLE}"
      
      RequestStateDynamoDbTable:
        Type: 'AWS::DynamoDB::Table'
        Properties:
          BillingMode: PAY_PER_REQUEST
          PointInTimeRecoverySpecification:
            PointInTimeRecoveryEnabled: true
          AttributeDefinitions:
            -
              AttributeName: requestId
              AttributeType: S
            -
              AttributeName: user
              AttributeType: S
          KeySchema:
            -
              AttributeName: user
              KeyType: HASH
            -
              AttributeName: requestId
              KeyType: RANGE
          TableName: ${self:provider.environment.REQUEST_STATE_DYNAMO_TABLE}
      DatasourceRegistryDynamoDbTable:
        Type: 'AWS::DynamoDB::Table'
        Properties:
          BillingMode: PAY_PER_REQUEST
          PointInTimeRecoverySpecification:
            PointInTimeRecoveryEnabled: true
          AttributeDefinitions:
            -
              AttributeName: type
              AttributeType: S
          KeySchema:
            -
              AttributeName: type
              KeyType: HASH
          TableName: ${self:provider.environment.DATASOURCE_REGISTRY_DYNAMO_TABLE}
      CostCalculationsDynamoDbTable:
        Type: 'AWS::DynamoDB::Table'
        Properties:
          BillingMode: PAY_PER_REQUEST
          PointInTimeRecoverySpecification:
            PointInTimeRecoveryEnabled: true
          AttributeDefinitions:
            - AttributeName: id
              AttributeType: S
            - AttributeName: accountInfo
              AttributeType: S
          KeySchema:
            - AttributeName: id
              KeyType: HASH
            - AttributeName: accountInfo
              KeyType: RANGE
          TableName: ${self:provider.environment.COST_CALCULATIONS_DYNAMO_TABLE}
      HistoryCostCalculationsDynamoDbTable:
        Type: 'AWS::DynamoDB::Table'
        Properties:
          BillingMode: PAY_PER_REQUEST
          PointInTimeRecoverySpecification:
            PointInTimeRecoveryEnabled: true
          AttributeDefinitions:
            - AttributeName: userDate
              AttributeType: S
            - AttributeName: accountInfo
              AttributeType: S
          KeySchema:
            - AttributeName: userDate
              KeyType: HASH
            - AttributeName: accountInfo
              KeyType: RANGE
          TableName: ${self:provider.environment.HISTORY_COST_CALCULATIONS_DYNAMO_TABLE}
      ChatTracesBucket:
          Type: AWS::S3::Bucket
          Properties:
            BucketName: ${self:provider.environment.TRACE_BUCKET_NAME}
      AssistantTaskQueue:
=======
resources:
  Resources:
    LambdaJSIAMPolicy:
      Type: AWS::IAM::ManagedPolicy
      Properties:
        ManagedPolicyName: ${self:provider.environment.LAMBDA_JS_IAM_POLICY_NAME}
        PolicyDocument:
          Version: '2012-10-17'
          Statement:
            - Effect: Allow
              Action:
                - secretsmanager:GetSecretValue
                - s3:GetObject
                - s3:PutObject
                - s3:ListBucket
                - dynamodb:GetItem
                - dynamodb:PutItem
                - dynamodb:Query 
                - dynamodb:UpdateItem
                - dynamodb:Scan
                - sqs:SendMessage
                - sqs:DeleteMessage
                - sqs:GetQueueAttributes
                - bedrock:InvokeModelWithResponseStream
                - bedrock:InvokeModel
              Resource:
                - 'arn:aws:secretsmanager:us-east-1:*:secret:${self:provider.environment.SECRETS_ARN_NAME}'
                - '${self:provider.environment.LLM_ENDPOINTS_SECRETS_NAME_ARN}'
                - "arn:aws:s3:::${self:provider.environment.S3_FILE_TEXT_BUCKET_NAME}/*"
                - "arn:aws:s3:::${self:provider.environment.S3_IMAGE_INPUT_BUCKET_NAME}/*"
                - "arn:aws:s3:::${self:provider.environment.TRACE_BUCKET_NAME}/*"
                - "arn:aws:s3:::${self:provider.environment.ASSISTANT_TASK_RESULTS_BUCKET_NAME}/*"
                - "arn:aws:s3:::${self:provider.environment.ASSISTANT_LOGS_BUCKET_NAME}/*"
                - "arn:aws:s3:::${self:provider.environment.S3_GROUP_ASSISTANT_CONVERSATIONS_BUCKET_NAME}"
                - "arn:aws:s3:::${self:provider.environment.S3_GROUP_ASSISTANT_CONVERSATIONS_BUCKET_NAME}/*"
                - "arn:aws:sqs:${aws:region}:*:${self:provider.environment.ASSISTANT_QUEUE_NAME}"
                - "arn:aws:dynamodb:${aws:region}:*:table/${self:provider.environment.CHAT_USAGE_DYNAMO_TABLE}"
                - "arn:aws:dynamodb:${aws:region}:*:table/${self:provider.environment.CHAT_USAGE_DYNAMO_TABLE}/*"
                - "arn:aws:dynamodb:${aws:region}:*:table/${self:provider.environment.API_KEYS_DYNAMODB_TABLE}"
                - "arn:aws:dynamodb:${aws:region}:*:table/${self:provider.environment.API_KEYS_DYNAMODB_TABLE}/*"
                - "arn:aws:dynamodb:${aws:region}:*:table/${self:provider.environment.REQUEST_STATE_DYNAMO_TABLE}"
                - "arn:aws:dynamodb:${aws:region}:*:table/${self:provider.environment.HASH_FILES_DYNAMO_TABLE}"
                - "arn:aws:dynamodb:${aws:region}:*:table/${self:provider.environment.COST_CALCULATIONS_DYNAMO_TABLE}"
                - "arn:aws:dynamodb:${aws:region}:*:table/${self:provider.environment.COST_CALCULATIONS_DYNAMO_TABLE}/*"
                - "arn:aws:dynamodb:${aws:region}:*:table/${self:provider.environment.HISTORY_COST_CALCULATIONS_DYNAMO_TABLE}"
                - "arn:aws:dynamodb:${aws:region}:*:table/${self:provider.environment.HISTORY_COST_CALCULATIONS_DYNAMO_TABLE}/*"
                - "arn:aws:dynamodb:${aws:region}:*:table/${self:provider.environment.MODEL_RATE_TABLE}"
                - "arn:aws:dynamodb:${aws:region}:*:table/${self:provider.environment.MODEL_RATE_TABLE}/*"
                - "arn:aws:dynamodb:${aws:region}:*:table/${self:provider.environment.GROUP_ASSISTANT_CONVERSATIONS_DYNAMO_TABLE}"
                - "arn:aws:dynamodb:${aws:region}:*:table/${self:provider.environment.GROUP_ASSISTANT_CONVERSATIONS_DYNAMO_TABLE}/*"
                - "arn:aws:dynamodb:${aws:region}:*:table/${self:provider.environment.ADMIN_DYNAMODB_TABLE}"
                - 'arn:aws:bedrock:*::foundation-model/*'
                - !Sub arn:aws:bedrock:*:${AWS::AccountId}:inference-profile/*
            - Effect: Allow
              Action:
                - dynamodb:GetItem
                - dynamodb:Query
                - dynamodb:Scan
              Resource:
                - "arn:aws:dynamodb:${aws:region}:*:table/${self:provider.environment.ASSISTANTS_ALIASES_DYNAMODB_TABLE}"
                - "arn:aws:dynamodb:${aws:region}:*:table/${self:provider.environment.ASSISTANTS_DYNAMODB_TABLE}"
            - Effect: Allow
              Action:
                - dynamodb:GetItem
              Resource:
                - "arn:aws:dynamodb:${aws:region}:*:table/${self:provider.environment.DATASOURCE_REGISTRY_DYNAMO_TABLE}"
            - Effect: Allow
              Action:
                - dynamodb:DeleteItem
              Resource:
                - "arn:aws:dynamodb:${aws:region}:*:table/${self:provider.environment.REQUEST_STATE_DYNAMO_TABLE}"
    
    RequestStateDynamoDbTable:
      Type: 'AWS::DynamoDB::Table'
      Properties:
        BillingMode: PAY_PER_REQUEST
        PointInTimeRecoverySpecification:
          PointInTimeRecoveryEnabled: true
        AttributeDefinitions:
          -
            AttributeName: requestId
            AttributeType: S
          -
            AttributeName: user
            AttributeType: S
        KeySchema:
          -
            AttributeName: user
            KeyType: HASH
          -
            AttributeName: requestId
            KeyType: RANGE
        TableName: ${self:provider.environment.REQUEST_STATE_DYNAMO_TABLE}
    DatasourceRegistryDynamoDbTable:
      Type: 'AWS::DynamoDB::Table'
      Properties:
        BillingMode: PAY_PER_REQUEST
        PointInTimeRecoverySpecification:
          PointInTimeRecoveryEnabled: true
        AttributeDefinitions:
          -
            AttributeName: type
            AttributeType: S
        KeySchema:
          -
            AttributeName: type
            KeyType: HASH
        TableName: ${self:provider.environment.DATASOURCE_REGISTRY_DYNAMO_TABLE}
    CostCalculationsDynamoDbTable:
      Type: 'AWS::DynamoDB::Table'
      Properties:
        BillingMode: PAY_PER_REQUEST
        PointInTimeRecoverySpecification:
          PointInTimeRecoveryEnabled: true
        AttributeDefinitions:
          - AttributeName: id
            AttributeType: S
          - AttributeName: accountInfo
            AttributeType: S
        KeySchema:
          - AttributeName: id
            KeyType: HASH
          - AttributeName: accountInfo
            KeyType: RANGE
        TableName: ${self:provider.environment.COST_CALCULATIONS_DYNAMO_TABLE}
    HistoryCostCalculationsDynamoDbTable:
      Type: 'AWS::DynamoDB::Table'
      Properties:
        BillingMode: PAY_PER_REQUEST
        PointInTimeRecoverySpecification:
          PointInTimeRecoveryEnabled: true
        AttributeDefinitions:
          - AttributeName: userDate
            AttributeType: S
          - AttributeName: accountInfo
            AttributeType: S
        KeySchema:
          - AttributeName: userDate
            KeyType: HASH
          - AttributeName: accountInfo
            KeyType: RANGE
        TableName: ${self:provider.environment.HISTORY_COST_CALCULATIONS_DYNAMO_TABLE}
    ChatTracesBucket:
         Type: AWS::S3::Bucket
         Properties:
           BucketName: ${self:provider.environment.TRACE_BUCKET_NAME}
    AssistantTaskQueue:
>>>>>>> f46b4f8d
          Type: "AWS::SQS::Queue"
          Properties:
            VisibilityTimeout: 900
            QueueName: ${self:provider.environment.ASSISTANT_QUEUE_NAME}            
      AssistantTaskResultsBucket:
          Type: AWS::S3::Bucket
          Properties:
            BucketName: ${self:provider.environment.ASSISTANT_TASK_RESULTS_BUCKET_NAME}
      AssistantLogsBucket:
          Type: AWS::S3::Bucket
          Properties:
            BucketName: ${self:provider.environment.ASSISTANT_LOGS_BUCKET_NAME}<|MERGE_RESOLUTION|>--- conflicted
+++ resolved
@@ -26,7 +26,7 @@
     name: aws
     runtime: nodejs18.x
     stage: ${opt:stage, 'dev'}
-    region: us-east-1
+    region: ${self:custom.stageVars.DEP_REGION}
     versionFunctions: false
     logRetentionInDays: 365
     apiGateway:
@@ -35,7 +35,6 @@
       restApiRootResourceId:
         Fn::ImportValue: !Sub "${sls:stage}-RestApiRootResourceId"   
 
-<<<<<<< HEAD
       
     environment:
       #Unused Hold
@@ -49,65 +48,6 @@
       ##SECRETS_NAME: ${self:custom.stageVariables.SECRETS_NAME}
       ##OPENAI_ENDPOINT: ${self:custom.stageVariables.OPENAI_ENDPOINT}
       OBJECT_ACCESS_PERMISSIONS_ENDPOINT: https://${self:custom.stageVars.CUSTOM_API_DOMAIN}/utilities/can_access_objects
-=======
-provider:
-  name: aws
-  runtime: nodejs18.x
-  stage: ${opt:stage, 'dev'}
-  region: us-east-1
-  versionFunctions: false
-  logRetentionInDays: 365
-  apiGateway:
-    restApiId:
-      ${self:custom.stageVariables.REST_API_ID}
-    restApiRootResourceId:
-      ${self:custom.stageVariables.REST_API_ROOT_RESOURCE_ID}    
-  stackTags:
-    "vu:environment": ${sls:stage}
-    "vu:applicationName": "amplify"
-    "vu:owner": "amplify@vanderbilt.edu"
-  tags:
-    "vu:environment": ${sls:stage}
-    "vu:applicationName": "amplify"
-    "vu:owner": "amplify@vanderbilt.edu"
-  environment:
-    AZURE_OPENAI_RESOURCE_NAME: openai
-    LLM_ENDPOINTS_SECRETS_NAME: ${sls:stage}-openai-endpoints
-    LLM_ENDPOINTS_SECRETS_NAME_ARN: ${self:custom.stageVariables.LLM_ENDPOINTS_SECRETS_NAME_ARN}
-    S3_CHUNKS_BUCKET_NAME: vu-amplify-${sls:stage}-rag-chunks
-    S3_FILE_TEXT_BUCKET_NAME: vu-amplify-${sls:stage}-file-text
-    S3_IMAGE_INPUT_BUCKET_NAME: vu-amplify-${sls:stage}-image-input
-    COGNITO_USER_POOL_ID: ${self:custom.stageVariables.COGNITO_USER_POOL_ID}
-    COGNITO_CLIENT_ID: ${self:custom.stageVariables.COGNITO_CLIENT_ID}
-    OAUTH_AUDIENCE: ${self:custom.stageVariables.OAUTH_AUDIENCE}
-    OAUTH_ISSUER_BASE_URL: ${self:custom.stageVariables.OAUTH_ISSUER_BASE_URL}
-    SECRETS_NAME: ${self:custom.stageVariables.SECRETS_NAME}
-    SECRETS_ARN_NAME: ${self:custom.stageVariables.SECRETS_ARN_NAME}
-    OPENAI_ENDPOINT: ${self:custom.stageVariables.OPENAI_ENDPOINT}
-    CHAT_USAGE_DYNAMO_TABLE: vu-amplify-${sls:stage}-chat-usage
-    REQUEST_STATE_DYNAMO_TABLE: vu-amplify-${sls:stage}-request-state
-    HASH_FILES_DYNAMO_TABLE: ${self:custom.stageVariables.HASH_FILES_DYNAMO_TABLE}
-    TRACE_BUCKET_NAME: vu-amplify-${sls:stage}-chat-traces
-    ASSISTANT_TASK_RESULTS_BUCKET_NAME: vu-amplify-${sls:stage}-assistant-results
-    ASSISTANT_LOGS_BUCKET_NAME: vu-amplify-${sls:stage}-assistant-chat-logs
-    ASSISTANTS_ALIASES_DYNAMODB_TABLE: vu-amplify-assistants-${sls:stage}-assistant-aliases
-    ASSISTANTS_DYNAMODB_TABLE: vu-amplify-assistants-${sls:stage}-assistants
-    OBJECT_ACCESS_PERMISSIONS_ENDPOINT: ${self:custom.stageVariables.OBJECT_ACCESS_PERMISSIONS_ENDPOINT}
-    ASSISTANT_QUEUE_NAME: vu-amplify-${sls:stage}-assistant-tasks
-    TRACING_ENABLED: true
-    DATASOURCE_REGISTRY_DYNAMO_TABLE: vu-amplify-${sls:stage}-datasource-registry
-    API_KEYS_DYNAMODB_TABLE: vu-amplify-object-access-${sls:stage}-api-keys
-    API_BASE_URL: ${self:custom.stageVariables.API_BASE_URL}
-    COST_CALCULATIONS_DYNAMO_TABLE: vu-amplify-${sls:stage}-cost-calculations
-    HISTORY_COST_CALCULATIONS_DYNAMO_TABLE: vu-amplify-${sls:stage}-history-cost-calculations
-    MODEL_RATE_TABLE: chat-billing-${sls:stage}-model-rates
-    LAMBDA_JS_IAM_POLICY_NAME: ${self:service}-${sls:stage}-iam-policy
-    GROUP_ASSISTANT_CONVERSATIONS_DYNAMO_TABLE: vu-amplify-assistants-${sls:stage}-group-assistant-conversations
-    S3_GROUP_ASSISTANT_CONVERSATIONS_BUCKET_NAME: vu-amplify-assistants-${sls:stage}-group-conversations-content
-    ADMIN_DYNAMODB_TABLE: vu-amplify-admin-${sls:stage}-admin-configs
-    DEP_REGION: ${self:custom.stageVariables.DEP_REGION}
-    # STREAM: false # optional 
->>>>>>> f46b4f8d
 
       #Combined Vars:
       RAG_ASSISTANT_MODEL_ID: ${self:custom.stageVars.RAG_ASSISTANT_MODEL_ID}
@@ -135,8 +75,9 @@
       S3_GROUP_ASSISTANT_CONVERSATIONS_BUCKET_NAME: amplify-${self:custom.stageVars.DEP_NAME}-assistants-${sls:stage}-group-conversations-content
       S3_IMAGE_INPUT_BUCKET_NAME: amplify-${self:custom.stageVars.DEP_NAME}-${sls:stage}-image-input
       IDP_PREFIX: ${self:custom.stageVars.IDP_PREFIX}
-      REGION: ${self:provider.region}
-
+      ADMIN_DYNAMODB_TABLE: vu-amplify-admin-${sls:stage}-admin-configs
+      DEP_REGION: ${self:custom.stageVars.DEP_REGION}
+      
       
 
     iam:
@@ -214,159 +155,6 @@
             method: post
             cors: true
 
-<<<<<<< HEAD
-  resources:
-    Resources:
-      LambdaJSIAMPolicy:
-        Type: AWS::IAM::ManagedPolicy
-        Properties:
-          ManagedPolicyName: ${self:provider.environment.LAMBDA_JS_IAM_POLICY_NAME}
-          PolicyDocument:
-            Version: '2012-10-17'
-            Statement:
-              - Effect: Allow
-                Action:
-                  - secretsmanager:GetSecretValue
-                  - s3:GetObject
-                  - s3:PutObject
-                  - s3:ListBucket
-                  - dynamodb:GetItem
-                  - dynamodb:PutItem
-                  - dynamodb:Query 
-                  - dynamodb:UpdateItem
-                  - dynamodb:Scan
-                  - sqs:SendMessage
-                  - sqs:DeleteMessage
-                  - sqs:GetQueueAttributes
-                  - bedrock:InvokeModelWithResponseStream
-                  - bedrock:InvokeModel
-                Resource:
-                  - "${self:provider.environment.LLM_ENDPOINTS_SECRETS_NAME_ARN}"
-                  - "arn:aws:s3:::${self:provider.environment.S3_FILE_TEXT_BUCKET_NAME}/*"
-                  - "arn:aws:s3:::${self:provider.environment.S3_IMAGE_INPUT_BUCKET_NAME}/*"
-                  - "arn:aws:s3:::${self:provider.environment.TRACE_BUCKET_NAME}/*"
-                  - "arn:aws:s3:::${self:provider.environment.ASSISTANT_TASK_RESULTS_BUCKET_NAME}/*"
-                  - "arn:aws:s3:::${self:provider.environment.ASSISTANT_LOGS_BUCKET_NAME}/*"
-                  - "arn:aws:s3:::${self:provider.environment.S3_GROUP_ASSISTANT_CONVERSATIONS_BUCKET_NAME}"
-                  - "arn:aws:s3:::${self:provider.environment.S3_GROUP_ASSISTANT_CONVERSATIONS_BUCKET_NAME}/*"
-                  - "arn:aws:dynamodb:${aws:region}:*:table/${self:provider.environment.CHAT_USAGE_DYNAMO_TABLE}"
-                  - "arn:aws:dynamodb:${aws:region}:*:table/${self:provider.environment.CHAT_USAGE_DYNAMO_TABLE}/*"
-                  - "arn:aws:dynamodb:${aws:region}:*:table/${self:provider.environment.API_KEYS_DYNAMODB_TABLE}"
-                  - "arn:aws:dynamodb:${aws:region}:*:table/${self:provider.environment.API_KEYS_DYNAMODB_TABLE}/*"
-                  - "arn:aws:dynamodb:${aws:region}:*:table/${self:provider.environment.REQUEST_STATE_DYNAMO_TABLE}"
-                  - "arn:aws:dynamodb:${aws:region}:*:table/${self:provider.environment.HASH_FILES_DYNAMO_TABLE}"
-                  - "arn:aws:dynamodb:${aws:region}:*:table/${self:provider.environment.COST_CALCULATIONS_DYNAMO_TABLE}"
-                  - "arn:aws:dynamodb:${aws:region}:*:table/${self:provider.environment.COST_CALCULATIONS_DYNAMO_TABLE}/*"
-                  - "arn:aws:dynamodb:${aws:region}:*:table/${self:provider.environment.HISTORY_COST_CALCULATIONS_DYNAMO_TABLE}"
-                  - "arn:aws:dynamodb:${aws:region}:*:table/${self:provider.environment.HISTORY_COST_CALCULATIONS_DYNAMO_TABLE}/*"
-                  - "arn:aws:dynamodb:${aws:region}:*:table/${self:provider.environment.MODEL_RATE_TABLE}"
-                  - "arn:aws:dynamodb:${aws:region}:*:table/${self:provider.environment.MODEL_RATE_TABLE}/*"
-                  - "arn:aws:dynamodb:${aws:region}:*:table/${self:provider.environment.GROUP_ASSISTANT_CONVERSATIONS_DYNAMO_TABLE}"
-                  - "arn:aws:dynamodb:${aws:region}:*:table/${self:provider.environment.GROUP_ASSISTANT_CONVERSATIONS_DYNAMO_TABLE}/*"
-                  - "arn:aws:bedrock:*::foundation-model/anthropic.claude-instant-v1"
-                  - "arn:aws:bedrock:*::foundation-model/anthropic.claude-v2:1"
-                  - "arn:aws:bedrock:*::foundation-model/anthropic.claude-3-sonnet-20240229-v1:0"
-                  - "arn:aws:bedrock:*::foundation-model/anthropic.claude-3-haiku-20240307-v1:0"
-                  - "arn:aws:bedrock:*::foundation-model/anthropic.claude-3-opus-20240229-v1:0"
-                  - "arn:aws:bedrock:*::foundation-model/anthropic.claude-3-5-sonnet-20240620-v1:0"
-                  - "arn:aws:bedrock:*::foundation-model/mistral.mistral-7b-instruct-v0:2"
-                  - "arn:aws:bedrock:*::foundation-model/mistral.mixtral-8x7b-instruct-v0:1"
-                  - "arn:aws:bedrock:*::foundation-model/mistral.mistral-large-2402-v1:0"
-              - Effect: Allow
-                Action:
-                  - dynamodb:GetItem
-                  - dynamodb:Query
-                  - dynamodb:Scan
-                Resource:
-                  - "arn:aws:dynamodb:${aws:region}:*:table/${self:provider.environment.ASSISTANTS_ALIASES_DYNAMODB_TABLE}"
-                  - "arn:aws:dynamodb:${aws:region}:*:table/${self:provider.environment.ASSISTANTS_DYNAMODB_TABLE}"
-              - Effect: Allow
-                Action:
-                  - dynamodb:GetItem
-                Resource:
-                  - "arn:aws:dynamodb:${aws:region}:*:table/${self:provider.environment.DATASOURCE_REGISTRY_DYNAMO_TABLE}"
-              - Effect: Allow
-                Action:
-                  - dynamodb:DeleteItem
-                Resource:
-                  - "arn:aws:dynamodb:${aws:region}:*:table/${self:provider.environment.REQUEST_STATE_DYNAMO_TABLE}"
-      
-      RequestStateDynamoDbTable:
-        Type: 'AWS::DynamoDB::Table'
-        Properties:
-          BillingMode: PAY_PER_REQUEST
-          PointInTimeRecoverySpecification:
-            PointInTimeRecoveryEnabled: true
-          AttributeDefinitions:
-            -
-              AttributeName: requestId
-              AttributeType: S
-            -
-              AttributeName: user
-              AttributeType: S
-          KeySchema:
-            -
-              AttributeName: user
-              KeyType: HASH
-            -
-              AttributeName: requestId
-              KeyType: RANGE
-          TableName: ${self:provider.environment.REQUEST_STATE_DYNAMO_TABLE}
-      DatasourceRegistryDynamoDbTable:
-        Type: 'AWS::DynamoDB::Table'
-        Properties:
-          BillingMode: PAY_PER_REQUEST
-          PointInTimeRecoverySpecification:
-            PointInTimeRecoveryEnabled: true
-          AttributeDefinitions:
-            -
-              AttributeName: type
-              AttributeType: S
-          KeySchema:
-            -
-              AttributeName: type
-              KeyType: HASH
-          TableName: ${self:provider.environment.DATASOURCE_REGISTRY_DYNAMO_TABLE}
-      CostCalculationsDynamoDbTable:
-        Type: 'AWS::DynamoDB::Table'
-        Properties:
-          BillingMode: PAY_PER_REQUEST
-          PointInTimeRecoverySpecification:
-            PointInTimeRecoveryEnabled: true
-          AttributeDefinitions:
-            - AttributeName: id
-              AttributeType: S
-            - AttributeName: accountInfo
-              AttributeType: S
-          KeySchema:
-            - AttributeName: id
-              KeyType: HASH
-            - AttributeName: accountInfo
-              KeyType: RANGE
-          TableName: ${self:provider.environment.COST_CALCULATIONS_DYNAMO_TABLE}
-      HistoryCostCalculationsDynamoDbTable:
-        Type: 'AWS::DynamoDB::Table'
-        Properties:
-          BillingMode: PAY_PER_REQUEST
-          PointInTimeRecoverySpecification:
-            PointInTimeRecoveryEnabled: true
-          AttributeDefinitions:
-            - AttributeName: userDate
-              AttributeType: S
-            - AttributeName: accountInfo
-              AttributeType: S
-          KeySchema:
-            - AttributeName: userDate
-              KeyType: HASH
-            - AttributeName: accountInfo
-              KeyType: RANGE
-          TableName: ${self:provider.environment.HISTORY_COST_CALCULATIONS_DYNAMO_TABLE}
-      ChatTracesBucket:
-          Type: AWS::S3::Bucket
-          Properties:
-            BucketName: ${self:provider.environment.TRACE_BUCKET_NAME}
-      AssistantTaskQueue:
-=======
 resources:
   Resources:
     LambdaJSIAMPolicy:
@@ -514,7 +302,6 @@
          Properties:
            BucketName: ${self:provider.environment.TRACE_BUCKET_NAME}
     AssistantTaskQueue:
->>>>>>> f46b4f8d
           Type: "AWS::SQS::Queue"
           Properties:
             VisibilityTimeout: 900
