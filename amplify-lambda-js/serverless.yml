service: ${self:custom.stageVars.DEP_NAME}-js
frameworkVersion: '3'

plugins:
  - serverless-offline
  - serverless-prune-plugin
  - serverless-cloudformation-changesets

custom:
  stageVars: ${file(../var/${self:provider.stage}-var.yml)}
  depName: ${self:custom.stageVars.DEP_NAME}

  serverless-offline: 
    custom:
      config: ${file(../var/${self:provider.stage}-var.yml)} 
 

  cf-changesets:
    requireChangeSet: ${self:custom.stageVars.CHANGE_SET_BOOLEAN}

  stages:
    - dev
    - staging
    - prod

  # Base paths for Parameter Store
  ssmBasePath: /amplify/${sls:stage}/amplify-${self:custom.depName}
    
  prune:
    automatic: false
    includeLayers: true
    number: 5    


provider:
  name: aws
  runtime: nodejs22.x
  architecture: x86_64
  stage: ${opt:stage, 'dev'}
  region: ${self:custom.stageVars.DEP_REGION}
  versionFunctions: false
  logRetentionInDays: 365
  tracing:
    lambda: true
  apiGateway:
    restApiId:
      Fn::ImportValue: !Sub "${sls:stage}-RestApiId"
    restApiRootResourceId:
      Fn::ImportValue: !Sub "${sls:stage}-RestApiRootResourceId"

  environment:
    NODE_OPTIONS: "--enable-source-maps"
    CHANGE_SET_BOOLEAN: ${self:custom.stageVars.CHANGE_SET_BOOLEAN}
    LOG_LEVEL: ${self:custom.stageVars.LOG_LEVEL}
    
    AGENT_ENDPOINT: ${ssm:/amplify/${sls:stage}/AGENT_ENDPOINT, ''}
    API_BASE_URL: https://${ssm:/amplify/${sls:stage}/CUSTOM_API_DOMAIN}
    BEDROCK_GUARDRAIL_ID: ${ssm:/amplify/${sls:stage}/BEDROCK_GUARDRAIL_ID, ''}
    BEDROCK_GUARDRAIL_VERSION: ${ssm:/amplify/${sls:stage}/BEDROCK_GUARDRAIL_VERSION, ''}
    COGNITO_CLIENT_ID: ${ssm:/amplify/${sls:stage}/COGNITO_CLIENT_ID}
    COGNITO_USER_POOL_ID: ${ssm:/amplify/${sls:stage}/COGNITO_USER_POOL_ID}
    DEP_REGION: ${ssm:/amplify/${sls:stage}/DEP_REGION} 
    IDP_PREFIX: ${ssm:/amplify/${sls:stage}/IDP_PREFIX}
    LLM_ENDPOINTS_SECRETS_NAME_ARN: ${ssm:/amplify/${sls:stage}/LLM_ENDPOINTS_SECRETS_NAME_ARN}
    LLM_ENDPOINTS_SECRETS_NAME: ${ssm:/amplify/${sls:stage}/LLM_ENDPOINTS_SECRETS_NAME}
    SECRETS_ARN_NAME: ${ssm:/amplify/${sls:stage}/SECRETS_ARN_NAME}
    TRACING_ENABLED: false
    SERVICE_NAME: ${self:service}
    STAGE: ${sls:stage}

    # Locally Defined Variables
    COST_CALCULATIONS_DYNAMO_TABLE: ${self:custom.stageVars.DEP_NAME}-${sls:stage}-cost-calculations
    DATASOURCE_REGISTRY_DYNAMO_TABLE: ${self:service}-${sls:stage}-datasource-registry
    HISTORY_COST_CALCULATIONS_DYNAMO_TABLE: ${self:custom.stageVars.DEP_NAME}-${sls:stage}-history-cost-calculations
    LAMBDA_JS_IAM_POLICY_NAME: ${self:service}-${sls:stage}-iam-policy
    REQUEST_STATE_DYNAMO_TABLE: ${self:service}-${sls:stage}-request-state
    TRACE_BUCKET_NAME: ${self:custom.stageVars.DEP_NAME}-${sls:stage}-chat-traces
    CONVERSATION_ANALYSIS_QUEUE_URL: ${self:service}-${sls:stage}-conversation-analysis-queue
  
    # Imported Variables from Parameter Store
    AMPLIFY_ADMIN_DYNAMODB_TABLE: ${ssm:${self:custom.ssmBasePath}-admin/AMPLIFY_ADMIN_DYNAMODB_TABLE}
    API_KEYS_DYNAMODB_TABLE: ${ssm:${self:custom.ssmBasePath}-object-access/API_KEYS_DYNAMODB_TABLE}
    ASSISTANT_GROUPS_DYNAMO_TABLE: ${ssm:${self:custom.ssmBasePath}-object-access/ASSISTANT_GROUPS_DYNAMO_TABLE}
    ASSISTANT_LOOKUP_DYNAMODB_TABLE: ${ssm:${self:custom.ssmBasePath}-assistants/ASSISTANT_LOOKUP_DYNAMODB_TABLE}
    ASSISTANTS_ALIASES_DYNAMODB_TABLE: ${ssm:${self:custom.ssmBasePath}-assistants/ASSISTANTS_ALIASES_DYNAMODB_TABLE}
    ASSISTANTS_DYNAMODB_TABLE: ${ssm:${self:custom.ssmBasePath}-assistants/ASSISTANTS_DYNAMODB_TABLE}
    CHAT_USAGE_DYNAMO_TABLE: ${ssm:${self:custom.ssmBasePath}-lambda/CHAT_USAGE_DYNAMO_TABLE}
    # ENV_VARS_TRACKING_TABLE: ${ssm:${self:custom.ssmBasePath}-lambda/ENV_VARS_TRACKING_TABLE}
    GROUP_ASSISTANT_CONVERSATIONS_DYNAMO_TABLE: ${ssm:${self:custom.ssmBasePath}-assistants/GROUP_ASSISTANT_CONVERSATIONS_DYNAMO_TABLE}
    HASH_FILES_DYNAMO_TABLE: ${ssm:${self:custom.ssmBasePath}-lambda/HASH_FILES_DYNAMO_TABLE}
    MODEL_RATE_TABLE: ${ssm:${self:custom.ssmBasePath}-chat-billing/MODEL_RATE_TABLE}
    # S3_CONSOLIDATION_BUCKET_NAME: ${ssm:${self:custom.ssmBasePath}-lambda/S3_CONSOLIDATION_BUCKET_NAME}
    S3_FILE_TEXT_BUCKET_NAME: ${ssm:${self:custom.ssmBasePath}-lambda/S3_FILE_TEXT_BUCKET_NAME}
    S3_GROUP_ASSISTANT_CONVERSATIONS_BUCKET_NAME: ${ssm:${self:custom.ssmBasePath}-assistants/S3_GROUP_ASSISTANT_CONVERSATIONS_BUCKET_NAME} # Marked for future deletion
    S3_IMAGE_INPUT_BUCKET_NAME: ${ssm:${self:custom.ssmBasePath}-lambda/S3_IMAGE_INPUT_BUCKET_NAME}
    S3_RAG_INPUT_BUCKET_NAME: ${ssm:${self:custom.ssmBasePath}-lambda/S3_RAG_INPUT_BUCKET_NAME}
    AGENT_STATE_DYNAMODB_TABLE: ${ssm:${self:custom.ssmBasePath}-agent-loop/AGENT_STATE_DYNAMODB_TABLE}

  iam:
    role:
      managedPolicies:
        - arn:aws:iam::aws:policy/service-role/AWSLambdaBasicExecutionRole
        - !Ref LambdaJSIAMPolicy
        - !Ref BedrockIAMPolicy
        #- arn:aws:iam::${aws:accountId}:policy/${self:provider.environment.LAMBDA_JS_IAM_POLICY_NAME}


functions:
  chat:
    handler: index.handler
    memorySize: 1024
    timeout: 900
    tracing: Active
    url:
      cors: true
      invokeMode: RESPONSE_STREAM

  api_g_chat:
    handler: indexApiG.handler
    memorySize: 1024
    timeout: 180
    events:
      - http:
          path: api_g_chat/chat
          method: post
          cors: true


  reset_billing:
    handler: billing/reset.handler
    memorySize: 512 # increased memory size to increase speed
    timeout: 900 # 900 seconds (15 minutes) is the maximum
    events:
      - schedule:
          rate: cron(0 0 * * ? *) # trigger at midnight UTC every day

  # provides real-time usage information via API gateway
  mtd_cost_reporter:
    handler: billing/mtd.handler
    memorySize: 128
    events:
      - http:
          path: billing/mtd-cost
          method: post
          cors: true

  api_key_user_cost:
    handler: billing/mtd.apiKeyUserCostHandler
    memorySize: 128
    events:
      - http:
          path: billing/api-key-user-cost
          method: post
          cors: true

  billing_groups_costs:
    handler: billing/mtd.billingGroupsCostsHandler
    memorySize: 256
    timeout: 60
    events:
      - http:
          path: billing/billing-groups-costs
          method: post
          cors: true

  list_all_user_mtd_costs:
    handler: billing/mtd.listAllUserMtdCostsHandler
    memorySize: 128
    events:
      - http:
          path: billing/list-all-user-mtd-costs
          method: post
          cors: true
        
  list_user_mtd_costs:
    handler: billing/mtd.listUserMtdCostsHandler
    memorySize: 128
    events:
      - http:
          path: billing/list-user-mtd-costs
          method: post
          cors: true

  convo_analysis:
    handler: groupassistants/conversationAnalysis.sqsProcessorHandler
    memorySize: 512
    timeout: 300
    events:
      - sqs:
          arn: !GetAtt ConversationAnalysisQueue.Arn
          batchSize: 1
          maximumBatchingWindowInSeconds: 5


resources:
  Resources:
    LambdaJSIAMPolicy:
      Type: AWS::IAM::ManagedPolicy
      Properties:
        ManagedPolicyName: ${self:provider.environment.LAMBDA_JS_IAM_POLICY_NAME}
        PolicyDocument:
          Version: '2012-10-17'
          Statement:
            - Effect: Allow
              Action:
                - secretsmanager:GetSecretValue
                - s3:GetObject
                - s3:PutObject
                - s3:ListBucket
                - dynamodb:GetItem
                - dynamodb:PutItem
                - dynamodb:Query 
                - dynamodb:UpdateItem
                - dynamodb:Scan
                - sqs:SendMessage
                - sqs:DeleteMessage
                - sqs:GetQueueAttributes
                - sqs:ReceiveMessage
                - bedrock:InvokeModelWithResponseStream
                - bedrock:InvokeModel
              Resource:
                - '${self:provider.environment.LLM_ENDPOINTS_SECRETS_NAME_ARN}'
                - "arn:aws:secretsmanager:${aws:region}:*:secret:${self:provider.environment.SECRETS_ARN_NAME}*"
                - "arn:aws:s3:::${self:provider.environment.S3_FILE_TEXT_BUCKET_NAME}/*"
                - "arn:aws:s3:::${self:provider.environment.S3_IMAGE_INPUT_BUCKET_NAME}/*"
                - "arn:aws:s3:::${self:provider.environment.TRACE_BUCKET_NAME}/*"
                - "arn:aws:dynamodb:${aws:region}:*:table/${self:provider.environment.ASSISTANT_GROUPS_DYNAMO_TABLE}"
                - "arn:aws:dynamodb:${aws:region}:*:table/${self:provider.environment.ASSISTANT_GROUPS_DYNAMO_TABLE}/*"
                # Marked for future deletion
                - "arn:aws:s3:::${self:provider.environment.S3_GROUP_ASSISTANT_CONVERSATIONS_BUCKET_NAME}"
                - "arn:aws:s3:::${self:provider.environment.S3_GROUP_ASSISTANT_CONVERSATIONS_BUCKET_NAME}/*"
                - "arn:aws:dynamodb:${aws:region}:*:table/${self:provider.environment.CHAT_USAGE_DYNAMO_TABLE}"
                - "arn:aws:dynamodb:${aws:region}:*:table/${self:provider.environment.CHAT_USAGE_DYNAMO_TABLE}/*"
                - "arn:aws:dynamodb:${aws:region}:*:table/${self:provider.environment.API_KEYS_DYNAMODB_TABLE}"
                - "arn:aws:dynamodb:${aws:region}:*:table/${self:provider.environment.API_KEYS_DYNAMODB_TABLE}/*"
                - "arn:aws:dynamodb:${aws:region}:*:table/${self:provider.environment.REQUEST_STATE_DYNAMO_TABLE}"
                - "arn:aws:dynamodb:${aws:region}:*:table/${self:provider.environment.HASH_FILES_DYNAMO_TABLE}"
                - "arn:aws:dynamodb:${aws:region}:*:table/${self:provider.environment.COST_CALCULATIONS_DYNAMO_TABLE}"
                - "arn:aws:dynamodb:${aws:region}:*:table/${self:provider.environment.COST_CALCULATIONS_DYNAMO_TABLE}/*"
                - "arn:aws:dynamodb:${aws:region}:*:table/${self:provider.environment.HISTORY_COST_CALCULATIONS_DYNAMO_TABLE}"
                - "arn:aws:dynamodb:${aws:region}:*:table/${self:provider.environment.HISTORY_COST_CALCULATIONS_DYNAMO_TABLE}/*"
                - "arn:aws:dynamodb:${aws:region}:*:table/${self:provider.environment.MODEL_RATE_TABLE}"
                - "arn:aws:dynamodb:${aws:region}:*:table/${self:provider.environment.MODEL_RATE_TABLE}/*"
                - "arn:aws:dynamodb:${aws:region}:*:table/${self:provider.environment.GROUP_ASSISTANT_CONVERSATIONS_DYNAMO_TABLE}"
                - "arn:aws:dynamodb:${aws:region}:*:table/${self:provider.environment.GROUP_ASSISTANT_CONVERSATIONS_DYNAMO_TABLE}/*"
                - "arn:aws:dynamodb:${aws:region}:*:table/${self:provider.environment.AMPLIFY_ADMIN_DYNAMODB_TABLE}"
                - 'arn:aws:bedrock:*::foundation-model/*'
                - "arn:aws:bedrock:*:${aws:accountId}:inference-profile/*"
<<<<<<< HEAD
                # - "arn:aws:s3:::${self:provider.environment.S3_CONSOLIDATION_BUCKET_NAME}"
                # - "arn:aws:s3:::${self:provider.environment.S3_CONSOLIDATION_BUCKET_NAME}/*"
=======
                - "arn:aws:s3:::${self:provider.environment.S3_CONSOLIDATION_BUCKET_NAME}"
                - "arn:aws:s3:::${self:provider.environment.S3_CONSOLIDATION_BUCKET_NAME}/*"
                - "arn:aws:sqs:${aws:region}:${aws:accountId}:${self:provider.environment.CONVERSATION_ANALYSIS_QUEUE_URL}"
>>>>>>> e522e895
            - Effect: Allow
              Action:
                - dynamodb:GetItem
                - dynamodb:Query
                - dynamodb:Scan
              Resource:
                - "arn:aws:dynamodb:${aws:region}:*:table/${self:provider.environment.ASSISTANTS_ALIASES_DYNAMODB_TABLE}"
                - "arn:aws:dynamodb:${aws:region}:*:table/${self:provider.environment.ASSISTANTS_DYNAMODB_TABLE}"
                - "arn:aws:dynamodb:${aws:region}:*:table/${self:provider.environment.ASSISTANTS_DYNAMODB_TABLE}/index/*"
                - "arn:aws:dynamodb:${aws:region}:*:table/${self:provider.environment.AGENT_STATE_DYNAMODB_TABLE}"
                - "arn:aws:dynamodb:${aws:region}:*:table/${self:provider.environment.ASSISTANT_LOOKUP_DYNAMODB_TABLE}"
                - "arn:aws:dynamodb:${aws:region}:*:table/${self:provider.environment.ASSISTANT_LOOKUP_DYNAMODB_TABLE}/index/*"
            - Effect: Allow
              Action:
                - dynamodb:GetItem
              Resource:
                - "arn:aws:dynamodb:${aws:region}:*:table/${self:provider.environment.DATASOURCE_REGISTRY_DYNAMO_TABLE}"
            - Effect: Allow
              Action:
                - dynamodb:DeleteItem
              Resource:
                - "arn:aws:dynamodb:${aws:region}:*:table/${self:provider.environment.REQUEST_STATE_DYNAMO_TABLE}"
            - Effect: Allow
              Action:
                - s3:GetObject
              Resource:
                - "arn:aws:s3:::${self:provider.environment.S3_RAG_INPUT_BUCKET_NAME}/*"
            - Effect: Allow
              Action:
                - bedrock:InvokeGuardrail
                - bedrock:ApplyGuardrail
              Resource:
                - "arn:aws:bedrock:*:${aws:accountId}:guardrail/${self:provider.environment.BEDROCK_GUARDRAIL_ID, '*'}"
                - "arn:aws:bedrock:*:${aws:accountId}:guardrail-profile/*"
            - Effect: Allow
              Action:
                - dynamodb:GetItem
                - dynamodb:PutItem
                - dynamodb:UpdateItem
                - dynamodb:Query
              Resource:
                # - "arn:aws:dynamodb:${aws:region}:*:table/${self:provider.environment.ENV_VARS_TRACKING_TABLE}"
                # - "arn:aws:dynamodb:${aws:region}:*:table/${self:provider.environment.ENV_VARS_TRACKING_TABLE}/index/*"
                - !GetAtt ConversationAnalysisQueue.Arn
            - Effect: Allow
              Action:
                - ssm:GetParameter
                - ssm:GetParameters
                - ssm:GetParametersByPath
              Resource:
                - arn:aws:ssm:${self:provider.region}:${aws:accountId}:parameter${self:custom.ssmBasePath}-*   
    
    RequestStateDynamoDbTable:
      Type: 'AWS::DynamoDB::Table'
      Properties:
        BillingMode: PAY_PER_REQUEST
        PointInTimeRecoverySpecification:
          PointInTimeRecoveryEnabled: true
        AttributeDefinitions:
          -
            AttributeName: requestId
            AttributeType: S
          -
            AttributeName: user
            AttributeType: S
        KeySchema:
          -
            AttributeName: user
            KeyType: HASH
          -
            AttributeName: requestId
            KeyType: RANGE
        TimeToLiveSpecification:
          AttributeName: ttl
          Enabled: true
        TableName: ${self:provider.environment.REQUEST_STATE_DYNAMO_TABLE}
    DatasourceRegistryDynamoDbTable:
      Type: 'AWS::DynamoDB::Table'
      Properties:
        BillingMode: PAY_PER_REQUEST
        PointInTimeRecoverySpecification:
          PointInTimeRecoveryEnabled: true
        AttributeDefinitions:
          -
            AttributeName: type
            AttributeType: S
        KeySchema:
          -
            AttributeName: type
            KeyType: HASH
        TableName: ${self:provider.environment.DATASOURCE_REGISTRY_DYNAMO_TABLE}
    CostCalculationsDynamoDbTable:
      Type: 'AWS::DynamoDB::Table'
      Properties:
        BillingMode: PAY_PER_REQUEST
        PointInTimeRecoverySpecification:
          PointInTimeRecoveryEnabled: true
        AttributeDefinitions:
          - AttributeName: id
            AttributeType: S
          - AttributeName: accountInfo
            AttributeType: S
          - AttributeName: record_type
            AttributeType: S
        KeySchema:
          - AttributeName: id
            KeyType: HASH
          - AttributeName: accountInfo
            KeyType: RANGE
        GlobalSecondaryIndexes:
          - IndexName: record-type-user-index
            KeySchema:
              - AttributeName: record_type
                KeyType: HASH
              - AttributeName: id
                KeyType: RANGE
            Projection:
              ProjectionType: ALL
        TableName: ${self:provider.environment.COST_CALCULATIONS_DYNAMO_TABLE}
    HistoryCostCalculationsDynamoDbTable:
      Type: 'AWS::DynamoDB::Table'
      Properties:
        BillingMode: PAY_PER_REQUEST
        PointInTimeRecoverySpecification:
          PointInTimeRecoveryEnabled: true
        AttributeDefinitions:
          - AttributeName: userDate
            AttributeType: S
          - AttributeName: accountInfo
            AttributeType: S
          - AttributeName: record_type
            AttributeType: S
        KeySchema:
          - AttributeName: userDate
            KeyType: HASH
          - AttributeName: accountInfo
            KeyType: RANGE
        GlobalSecondaryIndexes:
          - IndexName: record-type-user-index
            KeySchema:
              - AttributeName: record_type
                KeyType: HASH
              - AttributeName: userDate
                KeyType: RANGE
            Projection:
              ProjectionType: ALL
        TableName: ${self:provider.environment.HISTORY_COST_CALCULATIONS_DYNAMO_TABLE}
    ChatTracesBucket:
        Type: AWS::S3::Bucket
        Properties:
          BucketName: ${self:provider.environment.TRACE_BUCKET_NAME}

    ConversationAnalysisQueue:
      Type: AWS::SQS::Queue
      Properties:
        QueueName: ${self:service}-${sls:stage}-conversation-analysis-queue
        VisibilityTimeout: 360
        MessageRetentionPeriod: 1209600 # 14 days
        RedrivePolicy:
          deadLetterTargetArn: !GetAtt ConversationAnalysisDeadLetterQueue.Arn
          maxReceiveCount: 3

    ConversationAnalysisDeadLetterQueue:
      Type: AWS::SQS::Queue
      Properties:
        QueueName: ${self:service}-${sls:stage}-conversation-analysis-dlq
        MessageRetentionPeriod: 1209600 # 14 days

    BedrockIAMPolicy:
      Type: AWS::IAM::ManagedPolicy
      Properties:
        ManagedPolicyName: ${self:service}-${sls:stage}-bedrock-policy
        PolicyDocument:
          Version: '2012-10-17'
          Statement:
            - Effect: Allow
              Action:
                - bedrock:InvokeModelWithResponseStream
                - bedrock:InvokeModel
              Resource:
                - 'arn:aws:bedrock:*::foundation-model/*'
                - !Sub arn:aws:bedrock:*:${AWS::AccountId}:inference-profile/*
  Outputs:
    BedrockIAMPolicyArn:
      Value: 
        Ref: BedrockIAMPolicy
      Export:
        Name: ${self:service}-${sls:stage}-BedrockIAMPolicyArn<|MERGE_RESOLUTION|>--- conflicted
+++ resolved
@@ -246,14 +246,9 @@
                 - "arn:aws:dynamodb:${aws:region}:*:table/${self:provider.environment.AMPLIFY_ADMIN_DYNAMODB_TABLE}"
                 - 'arn:aws:bedrock:*::foundation-model/*'
                 - "arn:aws:bedrock:*:${aws:accountId}:inference-profile/*"
-<<<<<<< HEAD
                 # - "arn:aws:s3:::${self:provider.environment.S3_CONSOLIDATION_BUCKET_NAME}"
                 # - "arn:aws:s3:::${self:provider.environment.S3_CONSOLIDATION_BUCKET_NAME}/*"
-=======
-                - "arn:aws:s3:::${self:provider.environment.S3_CONSOLIDATION_BUCKET_NAME}"
-                - "arn:aws:s3:::${self:provider.environment.S3_CONSOLIDATION_BUCKET_NAME}/*"
                 - "arn:aws:sqs:${aws:region}:${aws:accountId}:${self:provider.environment.CONVERSATION_ANALYSIS_QUEUE_URL}"
->>>>>>> e522e895
             - Effect: Allow
               Action:
                 - dynamodb:GetItem
