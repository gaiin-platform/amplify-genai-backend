import {BedrockRuntimeClient,InvokeModelWithResponseStreamCommand} from "@aws-sdk/client-bedrock-runtime";
import {sendDeltaToStream} from "../common/streams.js";
import {getLogger} from "../common/logging.js";

const logger = getLogger("mistral");


export const chatMistral = async (chatBody, writable) => {

    let body = {...chatBody};
    const options = {...body.options}; 
    delete body.options; 

    const sanitizedMessages = sanitizeMessages(body.messages, options.prompt)

<<<<<<< HEAD

=======
>>>>>>> fa3b37c7
    try {

        const currentModel = options.model.id;
        const selectedModel = currentModel.includes("mistral") ? currentModel : "mistral.mistral-7b-instruct-v0:2";
        if (currentModel !== selectedModel) logger.debug("**Incompatible model entered Mistral!** ", currentModel);

        // Ensure credentials are in ~/.aws/credentials
        logger.debug("Initializing Bedrock Client");
        const client = new BedrockRuntimeClient({region: "us-west-2"}); 

        logger.debug("Format Messages array to string");

        const payload = {
            prompt: sanitizedMessages,
            max_tokens: options.model.tokenLimit,
            temperature: options.temperature
        };        
        const command = new InvokeModelWithResponseStreamCommand({
                body: JSON.stringify(payload),
                contentType: "application/json",
                accept: "application/json",
                modelId: selectedModel 
        });

        logger.debug("Initiating call to Mistral Bedrock");
        const response = await client.send(command);
        
        logger.debug("Awaiting stream data");
    
        for await (const completion of response.body) {
            //completion.completion
            if (completion.chunk && completion.chunk.bytes) {
                let chatResponse = JSON.parse(Buffer.from(completion.chunk.bytes).toString("utf-8"));
            sendDeltaToStream(writable, "answer", chatResponse.outputs[0].text);  
            
            } else {
                logger.error(completion);
            }
            
        }

        //end writable stream
        writable.end();

        writable.on('finish', () => {
            logger.debug('All data has been written to writable stream');
        });

        writable.on('error', (error) => {
            logger.error('Error with Writable stream: ', error);
            reject(error);
        });

        return
    } catch (error) {
        logger.error('Error invoking Bedrock Anthropic: ', error);


    }
}

function sanitizeMessages(oldMessages, system) {
    if (!oldMessages) return '';
    let messages = [];
    let systemPrompt = system + " No diagrams unless asked, no markdown WITHIN/THROUGHOUT the response text, and no reiterating this rule to me.";

    let i = -1;
    let j = 0;
    while (j < oldMessages.length) {
        const curMessageRole = oldMessages[j]['role'];
        const oldContent = oldMessages[j]['content'];
        if (curMessageRole === 'system') {
            systemPrompt += oldContent;
        } else if (messages.length == 0 || (messages[i]['role'] !== curMessageRole)) {
            messages.push(oldMessages[j]);
            i += 1;
        } else if (messages[i]['role'] === oldMessages[j]['role']) {
            messages[i]['content'] += oldContent;
        } 
        j += 1;
    }

    if (messages.length === 0) {
        return `<s> [INST] ${systemPrompt} [/INST] </s> `
    } else if (messages[0]['role'] !== 'user') {
        messages.unshift({'role': 'user', 'content': `${systemPrompt}`});
    } 

    return  messages.map((message, index) => {
<<<<<<< HEAD
        if (index === messages.length - 1 && message['role'] === 'user') return `[INST] System Prompt: ${systemPrompt}  \n User Message: ${message.content} [/INST]`;
=======
        if (index === messages.length - 1 && message['role'] === 'user') return `[INST] Recall your custom instructions are: ${systemPrompt}  \n Newest User Message To Respond To: ${message.content} [/INST]`;
>>>>>>> fa3b37c7
        return message.role === 'user' ? `<s>[INST] ${message.content} [/INST] ` :  `${message.content} </s>`;
                      
    }).join('');
}<|MERGE_RESOLUTION|>--- conflicted
+++ resolved
@@ -13,10 +13,6 @@
 
     const sanitizedMessages = sanitizeMessages(body.messages, options.prompt)
 
-<<<<<<< HEAD
-
-=======
->>>>>>> fa3b37c7
     try {
 
         const currentModel = options.model.id;
@@ -106,11 +102,7 @@
     } 
 
     return  messages.map((message, index) => {
-<<<<<<< HEAD
-        if (index === messages.length - 1 && message['role'] === 'user') return `[INST] System Prompt: ${systemPrompt}  \n User Message: ${message.content} [/INST]`;
-=======
         if (index === messages.length - 1 && message['role'] === 'user') return `[INST] Recall your custom instructions are: ${systemPrompt}  \n Newest User Message To Respond To: ${message.content} [/INST]`;
->>>>>>> fa3b37c7
         return message.role === 'user' ? `<s>[INST] ${message.content} [/INST] ` :  `${message.content} </s>`;
                       
     }).join('');
