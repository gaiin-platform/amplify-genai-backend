--- conflicted
+++ resolved
@@ -2,10 +2,7 @@
 import {ModelID, Models} from "../../models/models.js";
 import { v4 as uuidv4 } from 'uuid';
 import { getCheapestModelEquivalent } from '../../common/params.js';
-<<<<<<< HEAD
-=======
 
->>>>>>> fa3b37c7
 
 // Initialise the SQS client
 const sqsClient = new SQSClient();
@@ -13,10 +10,7 @@
 
 export const createChatTask = (accessToken, user, resultKey, chatBody, options = {}) => {
     const model = getCheapestModelEquivalent(options.model);
-<<<<<<< HEAD
-=======
     
->>>>>>> fa3b37c7
     const task =
         {
             op: "chat",
