--- conflicted
+++ resolved
@@ -2,6 +2,7 @@
 //Authors: Jules White, Allen Karns, Karely Rodriguez, Max Moundas
 
 import {newStatus} from "../common/status.js";
+import {getMostAdvancedModelEquivalent} from "../common/params.js"
 import {getMostAdvancedModelEquivalent} from "../common/params.js"
 import {csvAssistant} from "./csv.js";
 import {ModelID, Models} from "../models/models.js";
@@ -236,12 +237,6 @@
     }
     else if(dataSource.metadata && dataSource.metadata.ragOnly){
         return 0;
-<<<<<<< HEAD
-    }
-    else if(dataSource.metadata && dataSource.metadata.ragOnly){
-        return 0;
-=======
->>>>>>> 995e42f4
     }
     return 1000;
 }
@@ -274,19 +269,11 @@
     //     if (index === -1) assistants.push(codeInterpreterAssistant);
     // }
 
-<<<<<<< HEAD
 
 
     const clientSelectedAssistant = (body.options && body.options.assistantId) ?
         body.options.assistantId : null;
 
-=======
-
-
-    const clientSelectedAssistant = (body.options && body.options.assistantId) ?
-        body.options.assistantId : null;
-
->>>>>>> 995e42f4
     let selectedAssistant = null;
     if(clientSelectedAssistant) {
         logger.info(`Client Selected Assistant`);
