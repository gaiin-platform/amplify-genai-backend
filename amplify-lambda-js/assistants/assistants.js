--- conflicted
+++ resolved
@@ -115,15 +115,13 @@
 
 export const defaultAssistants = [
     defaultAssistant,
-<<<<<<< HEAD
     //batchAssistant,
     //documentAssistant,
     //reportWriterAssistant,
     csvAssistant,
     //documentSearchAssistant
     //mapReduceAssistant
-=======
->>>>>>> 9f8641cd
+
 ];
 
 export const buildDataSourceDescriptionMessages = (dataSources) => {
@@ -261,20 +259,16 @@
 
     // finding rename and code interpreter calls at the same time causes conflict with + -  code interpreter assistant 
     const index = assistants.findIndex(assistant => assistant.name === 'Code Interpreter Assistant');
-<<<<<<< HEAD
+
     // if (body.options && body.options.skipCodeInterpreter || body.options.api_accessed) {
-=======
-    // if (body.options && body.options.skipCodeInterpreter) {
->>>>>>> 9f8641cd
     //     if (index !== -1) assistants.splice(index, 1);
     // } else {
     //     if (index === -1) assistants.push(codeInterpreterAssistant);
     // }
-<<<<<<< HEAD
-=======
+
 
     let selected = defaultAssistant;
->>>>>>> 9f8641cd
+
 
     const clientSelectedAssistant = (body.options && body.options.assistantId) ?
         body.options.assistantId : null;
