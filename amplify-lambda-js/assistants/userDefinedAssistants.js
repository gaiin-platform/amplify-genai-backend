import {ModelID, Models} from "../models/models.js";
import {getDataSourcesByUse} from "../datasource/datasources.js";
import {mapReduceAssistant} from "./mapReduceAssistant.js";
import { DynamoDBClient, GetItemCommand } from "@aws-sdk/client-dynamodb";
import { unmarshall } from "@aws-sdk/util-dynamodb";
import {getOps} from "./ops/ops.js";
import {fillInTemplate} from "./instructions/templating.js";
import {PutObjectCommand, S3Client} from "@aws-sdk/client-s3";
import {addAllReferences, DATASOURCE_TYPE, getReferences, getReferencesByType} from "./instructions/references.js";

const s3Client = new S3Client();
const dynamodbClient = new DynamoDBClient({ });

async function getAssistantByAlias(user, assistantId) {
    const params = {
        TableName: process.env.ASSISTANTS_ALIASES_DYNAMODB_TABLE,
        Key: {
            user: { S: user },
            assistantId: { S: assistantId +"?type=latest" }
        }
    };

    try {
        const response = await dynamodbClient.send(new GetItemCommand(params));
        if (response.Item) {
            return unmarshall(response.Item);
        } else {
            console.log("No item retrieved in getAssistantByAlias")
            return null;
        }
    } catch (error) {
        console.error('Error getting assistant alias:', error);
        return null;
    }
}

async function getAssistantByAssistantDatabaseId(id) {

    const params = {
        TableName: process.env.ASSISTANTS_DYNAMODB_TABLE,
        Key: {
            id: { S: id }
        }
    };

    try {
        const response = await dynamodbClient.send(new GetItemCommand(params));
        if (response.Item) {
            return unmarshall(response.Item);
        } else {
            console.log("No item retrieved in getAssistantByAssistantDatabaseId")
            return null;
        }
    } catch (error) {
        console.error('Error getting assistant alias:', error);
        return null;
    }
}

const saveChatToS3 = async (assistant, currentUser, chatBody, metadata) => {
    console.log("saveChatToS3 function")
    // Define the parameters for the putObject operation

    if(!process.env.ASSISTANT_LOGS_BUCKET_NAME) {
        console.error("ASSISTANT_LOGS_BUCKET_NAME environment variable is not set");
        console.log("Will not log assistant chat");
        return null;
    }

    // date string in format 2023-12-29/
    const date = new Date().toISOString().split('T')[0];
    const requestId = chatBody.options.requestId;

    const key = `${assistant.assistantId}/${date}/${currentUser}/${requestId}.json`;

    const putObjectParams = {
        Bucket: process.env.ASSISTANT_LOGS_BUCKET_NAME,
        Key: key,
        Body: JSON.stringify({request:chatBody, currentUser, metadata}),
    };

    try {
        // Upload the object to S3
        const data = await s3Client.send(new PutObjectCommand(putObjectParams));
        console.log("Object uploaded successfully. Location:", resultKey);
        return data;
    } catch (error) {
        console.error("Error uploading object:", error);
        throw error;
    }
}


export const getUserDefinedAssistant = async (assistantBase, user, assistantPublicId) => {

    const assistantAlias = await getAssistantByAlias(user, assistantPublicId);

    if (assistantAlias) {
        const assistant = await getAssistantByAssistantDatabaseId(
            assistantAlias.data.id
        );

        console.log("Assistant found by alias: ", assistant);

<<<<<<< HEAD
        const userDefinedAssistant =  fillInAssistant(assistant, assistantBase)
        console.log(`Client Selected Assistant: `, userDefinedAssistant.displayName)
        return userDefinedAssistant;
    }
=======
        const userDefinedAssistant = {
            name: assistant.name,
            displayName: assistant.name,
            handlesDataSources: (ds) => {
                return true;
            },
            handlesModel: (model) => {
                return true;
            },
            description: assistant.description,

            disclaimer: assistant.disclaimer,

            handler: async (llm, params, body, ds, responseStream) => {

                const references = {};

                if(assistant.skipRag) {
                    params = {
                        ...params,
                    options:{...params.options, skipRag: true}
                    }
                }
>>>>>>> 2a09cb95

    return null;
};


export const fillInAssistant = (assistant, assistantBase) => {
    return {
        name: assistant.name,
        displayName: assistant.name,
        handlesDataSources: (ds) => {
            return true;
        },
        handlesModel: (model) => {
            return true;
        },
        description: assistant.description,

        disclaimer: assistant.disclaimer ?? '',

        handler: async (llm, params, body, ds, responseStream) => {


            if(assistant.skipRag) {
                params = {
                    ...params,
                options:{...params.options, skipRag: true}
                }
            }

            if(assistant.ragOnly) {
                params = {
                    ...params,
                    options:{...params.options, ragOnly: true}
                }
            }

            const dataSourceOptions = {};
            if(assistant.data && assistant.data.dataSourceOptions) {
                dataSourceOptions.dataSourceOptions = assistant.data.dataSourceOptions;
            }

            const extraMessages = [];
            if(assistant.data && assistant.data.dataSourceOptions) {

                const dataSourceMetadataForInsertion = [];
                const available = await getDataSourcesByUse(params, body, ds);

                    if(assistant.data.dataSourceOptions.insertConversationDocumentsMetadata){
                        dataSourceMetadataForInsertion.push(...(assistant.dataSources || []));
                        dataSourceMetadataForInsertion.push(...(available.conversationDataSources || []));
                    }
                    if(assistant.data.dataSourceOptions.insertAttachedDocumentsMetadata){
                        dataSourceMetadataForInsertion.push(...(available.attachedDataSources || []));
                    }

                if(dataSourceMetadataForInsertion.length > 0) {

                        const dataSourceSummaries = dataSourceMetadataForInsertion.map(ds => {

                            // If we have a userDataSourceId, use that, otherwise use the id.
                            // This is important if we need the original file text for any reason.
                            // The hash data source id can't be used to get the file text, but the
                            // user data source id can. The user data source id can also be translated
                            // back to the hash data source id if needed.
                            const dsid =  (ds.metadata && ds.metadata.userDataSourceId) ?
                                ds.metadata.userDataSourceId : ds.id;

                            return {id: dsid, name: ds.name, type:ds.type};
                        });

<<<<<<< HEAD
                    extraMessages.push({
                        role: "user",
                        content:
                    `You have the following data sources and documents available:
                    -------------                        
                    ${JSON.stringify(dataSourceSummaries)}
                    -------------
                    `,
                    });
=======
                        addAllReferences(references, DATASOURCE_TYPE, dataSourceSummaries);
                        const dsR = getReferencesByType(references, DATASOURCE_TYPE);

                        const dataSourceText = "ID,NAME,TYPE\n" + dsR.map(
                            r => r.type+r.id +","+r.object.name+","+r.object.type).join("\n");

                        extraMessages.push({
                            role: "user",
                            content:
`You have the following data sources and documents available:
-------------                        
${dataSourceText}
-------------
`,
                        });
                    }
>>>>>>> 2a09cb95
                }
            }

            const messagesWithoutSystem = body.messages.filter(
                (message) => message.role !== "system"
            );

            const instructions = await fillInTemplate(
                llm,
                params,
                body,
                ds,
                assistant.instructions,
                {
                    assistant: assistant,
                }
            );

            const updatedBody = {
                ...body,
                messages: [
                    ...messagesWithoutSystem.slice(0,-1),
                    {
<<<<<<< HEAD
                        role: "user",
                        content: "Pay close attention to any provided information. Unless told otherwise, " +
                            "cite the information you are provided with quotations supporting your analysis " +
                            "the [Page X, Slide Y, Paragraph Q, etc.] of the quotation.",
                        data: {dataSources: assistant.dataSources}
                    },
                    {
                        role: 'system',
                        content: instructions,
                    },
                    ...extraMessages,
                    body.messages.slice(-1)[0]
                ],
                options: {
                    ...body.options,
                    ...dataSourceOptions,
                    prompt: instructions,
                }
            };

            await assistantBase.handler(
                llm,
                params,
                updatedBody,
                ds,
                responseStream);

            try {
                if (assistant.data && assistant.data.logChats) {
                    const user = assistant.data.logAnonymously ?
                        "anonymous" : params.account.user;

                    await saveChatToS3(
                        assistant,
                        user,
                        body,
=======
                        assistant: assistant,
                    }
                );


                llm.sendStateEventToStream({
                    references: getReferences(references),
                    opsConfig: {
                        opFormat: {
                            name: "functionCalling",
                            type: "regex",
                            opPattern: "(\\w+)\\s*\\((.*)\\)\\s*$",
                            opIdGroup: 1,
                            opArgsGroup: 2,
                        },
                    }
                })

                const updatedBody = {
                    ...body,
                    messages: [
                        ...messagesWithoutSystem.slice(0,-1),
                        {
                            role: "user",
                            content: "Pay close attention to any provided information. Unless told otherwise, " +
                                "cite the information you are provided with quotations supporting your analysis " +
                                "the [Page X, Slide Y, Paragraph Q, etc.] of the quotation.",
                            data: {dataSources: assistant.dataSources}
                        },
>>>>>>> 2a09cb95
                        {
                            user: params.account.user,
                            assistant: assistant,
                            dataSources: ds,
                        }
                    );
                }
            } catch (e) {
                console.error('Error logging assistant chat to S3:', e);
            }
        }
    };
}<|MERGE_RESOLUTION|>--- conflicted
+++ resolved
@@ -102,36 +102,10 @@
 
         console.log("Assistant found by alias: ", assistant);
 
-<<<<<<< HEAD
         const userDefinedAssistant =  fillInAssistant(assistant, assistantBase)
         console.log(`Client Selected Assistant: `, userDefinedAssistant.displayName)
         return userDefinedAssistant;
     }
-=======
-        const userDefinedAssistant = {
-            name: assistant.name,
-            displayName: assistant.name,
-            handlesDataSources: (ds) => {
-                return true;
-            },
-            handlesModel: (model) => {
-                return true;
-            },
-            description: assistant.description,
-
-            disclaimer: assistant.disclaimer,
-
-            handler: async (llm, params, body, ds, responseStream) => {
-
-                const references = {};
-
-                if(assistant.skipRag) {
-                    params = {
-                        ...params,
-                    options:{...params.options, skipRag: true}
-                    }
-                }
->>>>>>> 2a09cb95
 
     return null;
 };
@@ -153,6 +127,7 @@
 
         handler: async (llm, params, body, ds, responseStream) => {
 
+                const references = {};
 
             if(assistant.skipRag) {
                 params = {
@@ -202,17 +177,6 @@
                             return {id: dsid, name: ds.name, type:ds.type};
                         });
 
-<<<<<<< HEAD
-                    extraMessages.push({
-                        role: "user",
-                        content:
-                    `You have the following data sources and documents available:
-                    -------------                        
-                    ${JSON.stringify(dataSourceSummaries)}
-                    -------------
-                    `,
-                    });
-=======
                         addAllReferences(references, DATASOURCE_TYPE, dataSourceSummaries);
                         const dsR = getReferencesByType(references, DATASOURCE_TYPE);
 
@@ -229,9 +193,7 @@
 `,
                         });
                     }
->>>>>>> 2a09cb95
-                }
-            }
+                }
 
             const messagesWithoutSystem = body.messages.filter(
                 (message) => message.role !== "system"
@@ -247,53 +209,6 @@
                     assistant: assistant,
                 }
             );
-
-            const updatedBody = {
-                ...body,
-                messages: [
-                    ...messagesWithoutSystem.slice(0,-1),
-                    {
-<<<<<<< HEAD
-                        role: "user",
-                        content: "Pay close attention to any provided information. Unless told otherwise, " +
-                            "cite the information you are provided with quotations supporting your analysis " +
-                            "the [Page X, Slide Y, Paragraph Q, etc.] of the quotation.",
-                        data: {dataSources: assistant.dataSources}
-                    },
-                    {
-                        role: 'system',
-                        content: instructions,
-                    },
-                    ...extraMessages,
-                    body.messages.slice(-1)[0]
-                ],
-                options: {
-                    ...body.options,
-                    ...dataSourceOptions,
-                    prompt: instructions,
-                }
-            };
-
-            await assistantBase.handler(
-                llm,
-                params,
-                updatedBody,
-                ds,
-                responseStream);
-
-            try {
-                if (assistant.data && assistant.data.logChats) {
-                    const user = assistant.data.logAnonymously ?
-                        "anonymous" : params.account.user;
-
-                    await saveChatToS3(
-                        assistant,
-                        user,
-                        body,
-=======
-                        assistant: assistant,
-                    }
-                );
 
 
                 llm.sendStateEventToStream({
@@ -320,7 +235,36 @@
                                 "the [Page X, Slide Y, Paragraph Q, etc.] of the quotation.",
                             data: {dataSources: assistant.dataSources}
                         },
->>>>>>> 2a09cb95
+                        {
+                            role: 'system',
+                            content: instructions,
+                        },
+                        ...extraMessages,
+                        body.messages.slice(-1)[0]
+                    ],
+                    options: {
+                        ...body.options,
+                        ...dataSourceOptions,
+                        prompt: instructions,
+                    }
+                };
+
+            await assistantBase.handler(
+                llm,
+                params,
+                updatedBody,
+                ds,
+                responseStream);
+
+            try {
+                if (assistant.data && assistant.data.logChats) {
+                    const user = assistant.data.logAnonymously ?
+                        "anonymous" : params.account.user;
+
+                    await saveChatToS3(
+                        assistant,
+                        user,
+                        body,
                         {
                             user: params.account.user,
                             assistant: assistant,
