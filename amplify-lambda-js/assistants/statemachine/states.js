--- conflicted
+++ resolved
@@ -450,11 +450,7 @@
                 messages,
                 options: {
                     ...llm.defaultBody,
-<<<<<<< HEAD
-                    model: getCheapestModelEquivalent(getModel(llm.params)),//Models[process.env.RAG_ASSISTANT_MODEL_ID],
-=======
                     model:  getCheapestModelEquivalent(getModel(llm.params)), //Models[process.env.RAG_ASSISTANT_MODEL_ID],
->>>>>>> fa3b37c7
                     skipRag: true
                 }
             };
