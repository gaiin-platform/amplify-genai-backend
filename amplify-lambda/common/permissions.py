
#Copyright (c) 2024 Vanderbilt University  
#Authors: Jules White, Allen Karns, Karely Rodriguez, Max Moundas



def can_share(user, data):
  return True

def can_publish_item(user, data):
  return True

def can_delete_item(user, data):
  return True

def can_upload(user, data):
  return True

def can_create_assistant(user, data):
  return True
def can_create_assistant_thread(user, data):
  return True

def can_read_share(user, data):
  # Read share automatically pulls data for the authenticated user
  return True

def can_read(user, data):
  return True

def can_chat(user, data):
  return True

def get_permission_checker(user, type, op, data):
  print("Checking permissions for user: {} and type: {} and op: {}".format(user, type, op))
  return permissions_by_state_type.get(type, {}).get(op, lambda user, data: False)

def get_user(event, data):
  return data['user']

def get_data_owner(event, data):
  return data['user']

permissions_by_state_type = {
  "/state/share": {
    "append": can_share,
    "read": can_read_share
  },
  "/state/share/load": {
    "load": can_read_share
  },
  "/datasource/metadata/set": {
    "set": can_upload
  },
  "/files/upload": {
    "upload": can_upload
  },
  "/files/set_tags": {
    "set_tags": can_upload
  },
  "/files/tags/create": {
    "create": can_upload
  },
  "/files/tags/delete": {
    "delete": can_upload
  },
  "/files/tags/list": {
    "list": can_upload
  },
  "/files/query": {
    "query": can_upload
  },
  "/files/download": {
    "download": can_upload
  },
  "/chat/convert": {
    "convert": can_publish_item
  },
  "/state/accounts/charge": {
    "create_charge": can_publish_item
    },
  "/state/accounts/get": {
    "get": can_read
  },
  "/state/accounts/save": {
    "save": can_publish_item
  },
  "/state/conversation/upload": {
    "conversation_upload": can_upload
  },
<<<<<<< HEAD
  "/state/conversation/register" : {
=======
    "/state/conversation/register" : {
>>>>>>> 9bf0ff2f
    "conversation_upload": can_upload
  },
  "/state/conversation/get/multiple": {
    "get_multiple_conversations": can_read
  },
  "/state/conversation/get": {
    "read": can_read
  },
  "/state/conversation/get/all": {
    "read": can_read
  },
  "/state/conversation/get/empty": {
        "read" : can_read
  },
  "/state/conversation/delete": {
    "delete": can_delete_item
  },
  "/state/conversation/delete_multiple": {
    "delete_multiple_conversations": can_delete_item
  },
  "/chat": {
    "chat": can_chat
  },
   "/state/settings/save": {
        "save": can_upload
  },
    "/state/settings/get": {
        "get": can_read
  },
}<|MERGE_RESOLUTION|>--- conflicted
+++ resolved
@@ -88,11 +88,7 @@
   "/state/conversation/upload": {
     "conversation_upload": can_upload
   },
-<<<<<<< HEAD
-  "/state/conversation/register" : {
-=======
     "/state/conversation/register" : {
->>>>>>> 9bf0ff2f
     "conversation_upload": can_upload
   },
   "/state/conversation/get/multiple": {
