service: amplify-${self:custom.stageVars.DEP_NAME}-lambda

frameworkVersion: "3"

package:
  exclude:
    - node_modules/**
    - venv/**

plugins:
  - serverless-offline
  - serverless-python-requirements
  - serverless-prune-plugin
  - serverless-domain-manager
  - serverless-cloudformation-changesets  

custom:
  pythonRequirements:
    dockerizePip: true
    layer: true

  prune:
    automatic: true
    includeLayers: true
    number: 5

  cf-changesets:
    requireChangeSet: ${self:custom.stageVars.CHANGE_SET_BOOLEAN}

  stageVars: ${file(../var/${self:provider.stage}-var.yml)} 
  stages:
    - dev
    - staging
    - prod

  customDomain:
    domainName: ${self:custom.stageVars.CUSTOM_API_DOMAIN}
    #certificateArn: ${self:custom.stageVars.SSL_CERT_ARN}
    certificateName:
    basePath: # optional, set to empty for the root path
    stage: ${self:provider.stage}
    createRoute53Record: true # optional, default is false        
    autoDomain: true
    autoDomainWaitFor: 60
    
provider:
  name: aws
  runtime: python3.11
  stage: ${opt:stage, 'dev'}
  region: ${self:custom.stageVars.DEP_REGION}
  versionFunctions: false 
  environment:
    #Local Resources Created in this service
    CHANGE_SET_BOOLEAN: ${self:custom.stageVars.CHANGE_SET_BOOLEAN}
    DYNAMODB_TABLE: ${self:service}-${sls:stage}
    ASSISTANTS_DYNAMODB_TABLE: ${self:service}-${sls:stage}-assistants
    FILES_DYNAMO_TABLE: ${self:service}-${sls:stage}-user-files
    USER_TAGS_DYNAMO_TABLE: ${self:service}-${sls:stage}-user-tags
    HASH_FILES_DYNAMO_TABLE: ${self:service}-${sls:stage}-hash-files
    ACCOUNTING_DYNAMO_TABLE: ${self:service}-${sls:stage}-accounting
    ACCOUNTS_DYNAMO_TABLE: ${self:service}-${sls:stage}-accounts
    CHAT_USAGE_DYNAMO_TABLE: ${self:service}-${sls:stage}-chat-usage
    CHAT_USAGE_ARCHIVE_DYNAMO_TABLE: ${self:service}-${sls:stage}-chat-usage-archive
    COST_CALCULATIONS_DYNAMO_TABLE: ${self:service}-${sls:stage}-cost-calculations
    GROUPS_DYNAMO_TABLE: amplify-${self:custom.stageVars.DEP_NAME}-object-access-${sls:stage}-amplify-groups
    S3_ACCESS_LOGS_BUCKET_NAME: ${self:service}-${sls:stage}-access-logs
    LAMBDA_IAM_POLICY_NAME: ${self:service}-${sls:stage}-lambda-policy
    S3_BUCKET_NAME: ${self:service}-${sls:stage}-share  
    S3_CONVERSION_INPUT_BUCKET_NAME: ${self:service}-${sls:stage}-document-conversion-input
    S3_CONVERSION_OUTPUT_BUCKET_NAME: ${self:service}-${sls:stage}-document-conversion-output
    S3_ASSISTANT_UPLOADS_BUCKET_NAME: ${self:service}-${sls:stage}-assistant-uploads
    S3_IMAGE_INPUT_BUCKET_NAME: ${self:service}-${sls:stage}-image-input
    S3_RAG_INPUT_BUCKET_NAME: ${self:service}-${sls:stage}-rag-input
    S3_RAG_CHUNKS_BUCKET_NAME: ${self:service}-${sls:stage}-rag-chunks
    S3_FILE_TEXT_BUCKET_NAME: ${self:service}-${sls:stage}-file-text
    SQS_RAG_DOCUMENT_INDEX_QUEUE: ${self:service}-${sls:stage}-rag-document-index-queue
    SQS_RAG_CHUNK_DOCUMENT_INDEX_QUEUE: ${self:service}-${sls:stage}-rag-document-chunk-queue
    EMAIL_SETTINGS_DYNAMO_TABLE: ${self:service}-${sls:stage}-email-settings
    EMBEDDING_PROGRESS_TABLE: amplify-${self:custom.stageVars.DEP_NAME}-embedding-${sls:stage}-embedding-progress
    PERSONAL_ASSISTANT_SNS_EMAIL_TOPIC_NAME: ${self:service}-${sls:stage}-personal-assistant-sns-email-topic
    OBJECT_ACCESS_DYNAMODB_TABLE: amplify-${self:custom.stageVars.DEP_NAME}-object-access-${sls:stage}-object-access
    S3_CONVERSATIONS_BUCKET_NAME:  ${self:service}-${sls:stage}-user-conversations
    S3_ZIP_FILE_BUCKET_NAME: ${self:service}-${sls:stage}-zip-files
    API_KEYS_DYNAMODB_TABLE: amplify-${self:custom.stageVars.DEP_NAME}-object-access-${sls:stage}-api-keys
    API_BASE_URL: https://${self:custom.stageVars.CUSTOM_API_DOMAIN}/
    MAX_CHUNKS: 1000
    FILE_UPLOAD_ENCRYPTION_PARAMETER: /${self:service}/${sls:stage}/s3/metadata/encryption #must start with /
    PANDOC_LAYER: ${self:custom.stageVars.PANDOC_LAMBDA_LAYER_ARN}  
    IDP_PREFIX: ${self:custom.stageVars.IDP_PREFIX}
    OAUTH_AUDIENCE: ${self:custom.stageVars.OAUTH_AUDIENCE}
    OAUTH_ISSUER_BASE_URL: ${self:custom.stageVars.OAUTH_ISSUER_BASE_URL}
    AMPLIFY_ADMIN_DYNAMODB_TABLE: amplify-${self:custom.stageVars.DEP_NAME}-admin-${sls:stage}-admin-configs
    #AWS_REGION optional for /chat/service.py 
    APP_ARN_NAME: ${sls:stage}-amplify-app-vars


  iam:
    role:
      managedPolicies:
        - arn:aws:iam::aws:policy/service-role/AWSLambdaBasicExecutionRole      
        - arn:aws:iam::${aws:accountId}:policy/${self:provider.environment.LAMBDA_IAM_POLICY_NAME}

functions:

  chat_endpoint:
    handler: chat/service.chat_endpoint
    timeout: 180
    layers:
      - Ref: PythonRequirementsLambdaLayer
    events:
      - http:
          path: chat
          method: post
          cors: true
    

  upload_conversation:
    handler: state/conversation.upload_conversation
    layers:
      - Ref: PythonRequirementsLambdaLayer
    events:
      - http:
          path: state/conversation/upload
          method: put
          cors: true

  delete_conversation:
    handler: state/conversation.delete_conversation
    layers:
      - Ref: PythonRequirementsLambdaLayer
    events:
      - http:
          path: state/conversation/delete
          method: delete
          cors: true

  delete_multiple_conversations:
    handler: state/conversation.delete_multiple_conversations
    layers:
      - Ref: PythonRequirementsLambdaLayer
    events:
      - http:
          path: state/conversation/delete_multiple
          method: POST
          cors: true

  get_conversation:
    handler: state/conversation.get_conversation
    layers:
      - Ref: PythonRequirementsLambdaLayer
    events:
      - http:
          path: state/conversation/get
          method: get
          cors: true

  get_multiple_conversations:
    handler: state/conversation.get_multiple_conversations
    timeout: 30
    layers:
      - Ref: PythonRequirementsLambdaLayer
    events:
      - http:
          path: state/conversation/get/multiple
          method: post
          cors: true

  get_all_conversation:
    handler: state/conversation.get_all_conversations
    timeout: 30
    layers:
      - Ref: PythonRequirementsLambdaLayer
    events:
      - http:
          path: state/conversation/get/all
          method: get
          cors: true

  get_empty_conversation:
    handler: state/conversation.get_empty_conversations
    timeout: 30
    layers:
      - Ref: PythonRequirementsLambdaLayer
    events:
      - http:
          path: state/conversation/get/empty
          method: get
          cors: true

  upload_file:
    handler: files/file.get_presigned_url
    layers:
      - Ref: PythonRequirementsLambdaLayer
    events:
      - http:
          path: files/upload
          method: post
          cors: true
    environment:
        ENCRYPTION_PARAMETER: ${self:provider.environment.FILE_UPLOAD_ENCRYPTION_PARAMETER}
    timeout: 9    

  download_file:
    handler: files/file.get_presigned_download_url
    layers:
      - Ref: PythonRequirementsLambdaLayer
    events:
      - http:
          path: files/download
          method: post
          cors: true

  list_tags_user:
    handler: files/file.list_tags_for_user
    layers:
      - Ref: PythonRequirementsLambdaLayer
    events:
      - http:
          path: files/tags/list
          method: get
          cors: true

  create_tags_user:
    handler: files/file.create_tags
    layers:
      - Ref: PythonRequirementsLambdaLayer
    events:
      - http:
          path: files/tags/create
          method: post
          cors: true

  delete_tag_user:
    handler: files/file.delete_tag_from_user
    layers:
      - Ref: PythonRequirementsLambdaLayer
    events:
      - http:
          path: files/tags/delete
          method: post
          cors: true

  set_tags_user_files:
    handler: files/file.update_item_tags
    layers:
      - Ref: PythonRequirementsLambdaLayer
    events:
      - http:
          path: files/set_tags
          method: post
          cors: true

  query_user_files:
    handler: files/file.query_user_files
    layers:
      - Ref: PythonRequirementsLambdaLayer
    timeout: 30
    events:
      - http:
          path: files/query
          method: post
          cors: true

  set_datasource_metadata:
    handler: files/file.set_datasource_metadata_entry
    layers:
      - Ref: PythonRequirementsLambdaLayer
    timeout: 30
    events:
      - http:
          path: datasource/metadata/set
          method: post
          cors: true

  create:
    handler: state/create.create
    layers:
      - Ref: PythonRequirementsLambdaLayer
    events:
      - http:
          path: state
          method: post
          cors: true

  user_share_with_users:
    handler: state/share.share_with_users
    layers:
      - Ref: PythonRequirementsLambdaLayer
    timeout: 30
    events:
      - http:
          path: state/share
          method: post

  user_share_load:
    handler: state/share.load_data_from_s3
    layers:
      - Ref: PythonRequirementsLambdaLayer
    events:
      - http:
          path: state/share/load
          method: post

  user_get_shares:
    handler: state/share.get_share_data_for_user
    layers:
      - Ref: PythonRequirementsLambdaLayer
    timeout: 30
    events:
      - http:
          path: state/share
          method: get

  chat_convert:
    handler: converters/docconverter.submit_conversion_job
    layers:
      - Ref: PythonRequirementsLambdaLayer
    timeout: 30
    events:
      - http:
          path: chat/convert
          method: post

  accounts_charge:
    handler: accounts/accounts.charge_request
    layers:
      - Ref: PythonRequirementsLambdaLayer
    events:
      - http:
          path: state/accounts/charge
          method: post

  accounts_get:
    handler: accounts/accounts.get_accounts
    layers:
      - Ref: PythonRequirementsLambdaLayer
    events:
      - http:
          path: state/accounts/get
          method: get

  accounts_save:
    handler: accounts/accounts.save_accounts
    layers:
      - Ref: PythonRequirementsLambdaLayer
    events:
      - http:
          path: state/accounts/save
          method: post


  settings_get:
    handler: state/usersettings.get_settings
    layers:
      - Ref: PythonRequirementsLambdaLayer
    events:
      - http:
          path: state/settings/get
          method: get

  settings_save:
    handler: state/usersettings.save_settings
    layers:
      - Ref: PythonRequirementsLambdaLayer
    events:
      - http:
          path: state/settings/save
          method: post

  convert:
    handler: converters/docconverter.handler
    layers:
      - ${self:provider.environment.PANDOC_LAYER} 
      #- Ref: PythonRequirementsLambdaLayer
    memorySize: 1024
    timeout: 180
    events:
      - s3:
          bucket: ${self:provider.environment.S3_CONVERSION_INPUT_BUCKET_NAME}
          event: s3:ObjectCreated:*
          existing: true
    
  handlePptxUpload:
    handler: powerpoints/core.handle_pptx_upload
    layers:
      - Ref: PythonRequirementsLambdaLayer
    events:
      - s3:
          bucket: ${self:provider.environment.S3_CONVERSION_OUTPUT_BUCKET_NAME}
          event: s3:ObjectCreated:*
          existing: true

  queue_document_for_rag:
    handler: rag/core.queue_document_for_rag
    layers:
      - Ref: PythonRequirementsLambdaLayer
    events:
      - s3:
          bucket: ${self:provider.environment.S3_RAG_INPUT_BUCKET_NAME}
          event: s3:ObjectCreated:*
          existing: true
    environment:
        rag_process_document_queue_url:
          Ref: RagDocumentIndexQueue

  process_document_for_rag:
    handler: rag/core.process_document_for_rag
    layers:
      - Ref: PythonRequirementsLambdaLayer
    timeout: 300
    events:
        - sqs:
            arn:
              Fn::GetAtt:
                - RagDocumentIndexQueue
                - Arn
    environment:
        ENCRYPTION_PARAMETER: ${self:provider.environment.FILE_UPLOAD_ENCRYPTION_PARAMETER}
        rag_process_document_queue_url:
          Ref: RagDocumentIndexQueue
    
  queue_document_for_chunking:
    handler: rag/core.queue_document_for_rag_chunking
    layers:
      - Ref: PythonRequirementsLambdaLayer
    events:
      - s3:
          bucket: ${self:provider.environment.S3_FILE_TEXT_BUCKET_NAME}
          event: s3:ObjectCreated:*
          existing: true
    environment:
        rag_chunk_document_queue_url:
          Ref: RagChunkDocumentQueue

  process_document_for_chunking:
    handler: rag/core.chunk_document_for_rag
    layers:
      - Ref: PythonRequirementsLambdaLayer
    timeout: 300
    events:
        - sqs:
            arn:
              Fn::GetAtt:
                - RagChunkDocumentQueue
                - Arn
    environment:
        rag_chunk_document_queue_url:
          Ref: RagChunkDocumentQueue

  email_assistant:
    handler: personal/assistant.process_email
    layers:
      - Ref: PythonRequirementsLambdaLayer
    timeout: 900
    events:
      - sns: ${self:provider.environment.PERSONAL_ASSISTANT_SNS_EMAIL_TOPIC_NAME}

  process_images_for_chat:
    handler: images/core.process_images_for_chat
    layers:
      - Ref: PythonRequirementsLambdaLayer
    events:
      - s3:
          bucket: ${self:provider.environment.S3_IMAGE_INPUT_BUCKET_NAME}
          event: s3:ObjectCreated:*
          existing: true

  archive_chat_usage:
    handler: utilities/amplify-lambda/utilities/chat_usage_archive.archive_items
    layers:
      - Ref: PythonRequirementsLambdaLayer
    events:
      - schedule: cron(0 0 ? * SUN *) # Run every Sunday at midnight          
  
resources:
  Resources:
    LambdaIAMPolicy:
      Type: AWS::IAM::ManagedPolicy
      Properties:
        ManagedPolicyName: ${self:provider.environment.LAMBDA_IAM_POLICY_NAME}
        PolicyDocument:
          Version: '2012-10-17'
          Statement:
            - Effect: Allow
              Action:
                - ssm:GetParameter
                - ssm:DescribeParameters
                - ssm:PutParameter
              Resource: 
                - arn:aws:ssm:${self:provider.region}:${aws:accountId}:parameter${self:provider.environment.FILE_UPLOAD_ENCRYPTION_PARAMETER}*
            - Effect: Allow
              Action:
                - ssm:GetParameter
              Resource: 
                - arn:aws:ssm:${self:provider.region}:${aws:accountId}:*                
            - Effect: Allow
              Action:
                - s3:ListBucket
                - s3:GetObject
                - s3:PutObject
                - s3:DeleteObject
              Resource:
                - "arn:aws:s3:::${self:provider.environment.S3_CONVERSATIONS_BUCKET_NAME}"
                - "arn:aws:s3:::${self:provider.environment.S3_CONVERSATIONS_BUCKET_NAME}/*"
            - Effect: Allow
              Action:
                - secretsmanager:GetSecretValue
                - dynamodb:Query
                - dynamodb:Scan
                - dynamodb:GetItem
                - dynamodb:PutItem
                - dynamodb:UpdateItem
                - dynamodb:DeleteItem
                - s3:GetObject
                - s3:PutObject
                - s3:PutObjectHold
                - s3:DeleteObject
                - s3:ListBucket
                - s3:CreateBucket
                - s3:PutBucketNotification
                - sqs:SendMessage
                - sqs:DeleteMessage
                - sqs:ReceiveMessage
                - sqs:GetQueueAttributes
                - sqs:ChangeMessageVisibility
                - rds-data:ExecuteStatement
                - rds-data:BatchExecuteStatement
                - rds-data:BeginTransaction
                - rds-data:CommitTransaction
                - rds-data:RollbackTransaction
                - secretsmanager:GetSecretValue
              Resource:
                - 'arn:aws:secretsmanager:us-east-1:*:secret:${self:provider.environment.APP_ARN_NAME}*'
                - "arn:aws:dynamodb:${aws:region}:*:table/${self:provider.environment.DYNAMODB_TABLE}"
                - "arn:aws:dynamodb:${aws:region}:*:table/${self:provider.environment.API_KEYS_DYNAMODB_TABLE}"
                - "arn:aws:dynamodb:${aws:region}:*:table/${self:provider.environment.API_KEYS_DYNAMODB_TABLE}/index/*"
                - "arn:aws:dynamodb:${aws:region}:*:table/${self:provider.environment.ACCOUNTS_DYNAMO_TABLE}/index/*"
                - "arn:aws:dynamodb:${aws:region}:*:table/${self:provider.environment.DYNAMODB_TABLE}/index/*"
                - "arn:aws:dynamodb:${aws:region}:*:table/${self:provider.environment.ASSISTANTS_DYNAMODB_TABLE}"
                - "arn:aws:dynamodb:${aws:region}:*:table/${self:provider.environment.ASSISTANTS_DYNAMODB_TABLE}/index/*"
                - "arn:aws:dynamodb:${aws:region}:*:table/${self:provider.environment.FILES_DYNAMO_TABLE}"
                - "arn:aws:dynamodb:${aws:region}:*:table/${self:provider.environment.FILES_DYNAMO_TABLE}/index/*"
                - "arn:aws:dynamodb:${aws:region}:*:table/${self:provider.environment.USER_TAGS_DYNAMO_TABLE}"
                - "arn:aws:dynamodb:${aws:region}:*:table/${self:provider.environment.USER_TAGS_DYNAMO_TABLE}/index/*"
                - "arn:aws:dynamodb:${aws:region}:*:table/${self:provider.environment.HASH_FILES_DYNAMO_TABLE}"
                - "arn:aws:dynamodb:${aws:region}:*:table/${self:provider.environment.HASH_FILES_DYNAMO_TABLE}/index/*"
                - "arn:aws:dynamodb:${aws:region}:*:table/${self:provider.environment.OBJECT_ACCESS_DYNAMODB_TABLE}"
                - "arn:aws:dynamodb:${aws:region}:*:table/${self:provider.environment.OBJECT_ACCESS_DYNAMODB_TABLE}/index/*"
                - "arn:aws:dynamodb:${aws:region}:*:table/${self:provider.environment.CHAT_USAGE_DYNAMO_TABLE}"
                - "arn:aws:dynamodb:${aws:region}:*:table/${self:provider.environment.CHAT_USAGE_ARCHIVE_DYNAMO_TABLE}"
                - "arn:aws:dynamodb:${aws:region}:*:table/${self:provider.environment.CHAT_USAGE_ARCHIVE_DYNAMO_TABLE}/index/*"
                - "arn:aws:dynamodb:${aws:region}:*:table/${self:provider.environment.ACCOUNTING_DYNAMO_TABLE}"
                - "arn:aws:dynamodb:${aws:region}:*:table/${self:provider.environment.ACCOUNTS_DYNAMO_TABLE}"
                - "arn:aws:dynamodb:${aws:region}:*:table/${self:provider.environment.EMAIL_SETTINGS_DYNAMO_TABLE}"
                - "arn:aws:dynamodb:${aws:region}:*:table/${self:provider.environment.EMBEDDING_PROGRESS_TABLE}"
                - "arn:aws:dynamodb:${aws:region}:*:table/${self:provider.environment.COST_CALCULATIONS_DYNAMO_TABLE}"
                - "arn:aws:dynamodb:${aws:region}:*:table/${self:provider.environment.COST_CALCULATIONS_DYNAMO_TABLE}/*"               
                - "arn:aws:sqs:${aws:region}:*:${self:provider.environment.SQS_RAG_DOCUMENT_INDEX_QUEUE}"
                - "arn:aws:dynamodb:${aws:region}:*:table/${self:provider.environment.AMPLIFY_ADMIN_DYNAMODB_TABLE}"
                - "arn:aws:dynamodb:${aws:region}:*:table/${self:provider.environment.AMPLIFY_ADMIN_DYNAMODB_TABLE}*"
                - "arn:aws:dynamodb:${aws:region}:*:table/${self:provider.environment.GROUPS_DYNAMO_TABLE}"
                - "arn:aws:dynamodb:${aws:region}:*:table/${self:provider.environment.GROUPS_DYNAMO_TABLE}/*"
                - "arn:aws:s3:::${self:provider.environment.S3_BUCKET_NAME}"
                - "arn:aws:s3:::${self:provider.environment.S3_BUCKET_NAME}/*"
                - "arn:aws:s3:::${self:provider.environment.S3_ASSISTANT_UPLOADS_BUCKET_NAME}/*"
                - "arn:aws:s3:::${self:provider.environment.S3_CONVERSION_INPUT_BUCKET_NAME}"
                - "arn:aws:s3:::${self:provider.environment.S3_CONVERSION_INPUT_BUCKET_NAME}/*"
                - "arn:aws:s3:::${self:provider.environment.S3_CONVERSION_OUTPUT_BUCKET_NAME}"
                - "arn:aws:s3:::${self:provider.environment.S3_CONVERSION_OUTPUT_BUCKET_NAME}/*"
                - "arn:aws:s3:::${self:provider.environment.S3_RAG_INPUT_BUCKET_NAME}/*"
                - "arn:aws:s3:::${self:provider.environment.S3_IMAGE_INPUT_BUCKET_NAME}/*"
                - "arn:aws:s3:::${self:provider.environment.S3_RAG_CHUNKS_BUCKET_NAME}/*"
                - "arn:aws:s3:::${self:provider.environment.S3_FILE_TEXT_BUCKET_NAME}/*"
                - "arn:aws:s3:::${self:provider.environment.SQS_RAG_DOCUMENT_INDEX_QUEUE}/*"
                - "arn:aws:s3:::${self:provider.environment.SQS_RAG_CHUNK_DOCUMENT_INDEX_QUEUE}/*"
                - "arn:aws:sqs:${aws:region}:*:${self:provider.environment.SQS_RAG_CHUNK_DOCUMENT_INDEX_QUEUE}"
                - "arn:aws:s3:::${self:provider.environment.S3_ZIP_FILE_BUCKET_NAME}/"
                - "arn:aws:s3:::${self:provider.environment.S3_ZIP_FILE_BUCKET_NAME}/*"
                - "arn:aws:s3:::${self:provider.environment.S3_ACCESS_LOGS_BUCKET_NAME}/*"
                - "arn:aws:s3:::${self:provider.environment.S3_ACCESS_LOGS_BUCKET_NAME}"

    StateBucket:
      Type: AWS::S3::Bucket
      Properties:
        BucketName: ${self:provider.environment.S3_BUCKET_NAME}
        CorsConfiguration:
          CorsRules:
            - AllowedOrigins: ['*']
              AllowedMethods: ['PUT', 'POST']
              AllowedHeaders: ['*']
              MaxAge: 3000
        LoggingConfiguration:
          DestinationBucketName: 
            Ref: AccessLogsBucket
          LogFilePrefix: S3AccessLogs/

    AssistantUploadsBucket:
      Type: AWS::S3::Bucket
      Properties:
        BucketName: ${self:provider.environment.S3_ASSISTANT_UPLOADS_BUCKET_NAME}
        CorsConfiguration:
          CorsRules:
            - AllowedOrigins: ['*']
              AllowedMethods: ['PUT', 'POST']
              AllowedHeaders: ['*']
              MaxAge: 3000
        LoggingConfiguration:
          DestinationBucketName: 
            Ref: AccessLogsBucket
          LogFilePrefix: S3AccessLogs/              

    AssistantsDynamoDbTable:
      Type: 'AWS::DynamoDB::Table'
      Properties:
        BillingMode: PAY_PER_REQUEST
        PointInTimeRecoverySpecification:
          PointInTimeRecoveryEnabled: true
        SSESpecification:
          SSEEnabled: false
        AttributeDefinitions:
          -
            AttributeName: id
            AttributeType: S
          -
            AttributeName: user
            AttributeType: S
          -
            AttributeName: name
            AttributeType: S
        KeySchema:
          -
            AttributeName: id
            KeyType: HASH
        GlobalSecondaryIndexes:
          -
            IndexName: UserIndex
            KeySchema:
              -
                AttributeName: user
                KeyType: HASH

            Projection:
              ProjectionType: ALL
          -
            IndexName: UserNameIndex
            KeySchema:
              - AttributeName: user
                KeyType: HASH
              - AttributeName: name
                KeyType: RANGE

            Projection:
              ProjectionType: ALL
        TableName: ${self:provider.environment.ASSISTANTS_DYNAMODB_TABLE}


    UserStateDynamoDbTable:
      Type: 'AWS::DynamoDB::Table'
      Properties:
        AttributeDefinitions:
          -
            AttributeName: id
            AttributeType: S
          -
            AttributeName: user
            AttributeType: S
          -
            AttributeName: name
            AttributeType: S
        KeySchema:
          -
            AttributeName: id
            KeyType: HASH
        BillingMode: PAY_PER_REQUEST
        PointInTimeRecoverySpecification:
          PointInTimeRecoveryEnabled: true
        SSESpecification:
          SSEEnabled: false          
        GlobalSecondaryIndexes:
          -
            IndexName: UserIndex
            KeySchema:
              -
                AttributeName: user
                KeyType: HASH
            Projection:
              ProjectionType: ALL
          -
            IndexName: UserNameIndex
            KeySchema:
              - AttributeName: user
                KeyType: HASH
              - AttributeName: name
                KeyType: RANGE
            Projection:
              ProjectionType: ALL
        TableName: ${self:provider.environment.DYNAMODB_TABLE}


    UserFilesDynamoDbTable:
      Type: 'AWS::DynamoDB::Table'
      Properties:
        BillingMode: PAY_PER_REQUEST
        PointInTimeRecoverySpecification:
          PointInTimeRecoveryEnabled: true
        SSESpecification:
          SSEEnabled: false          
        AttributeDefinitions:
          -
            AttributeName: id
            AttributeType: S
          -
            AttributeName: createdBy
            AttributeType: S
          -
            AttributeName: createdAt
            AttributeType: S
          -
            AttributeName: type
            AttributeType: S
          -
            AttributeName: name
            AttributeType: S
        KeySchema:
          - AttributeName: id
            KeyType: HASH
        GlobalSecondaryIndexes:
          -
            IndexName: createdBy
            KeySchema:
              -
                AttributeName: createdBy
                KeyType: HASH
              -
                AttributeName: id
                KeyType: RANGE
            Projection:
              ProjectionType: ALL
          -
            IndexName: createdByAndAt
            KeySchema:
              -
                AttributeName: createdBy
                KeyType: HASH
              -
                AttributeName: createdAt
                KeyType: RANGE
            Projection:
              ProjectionType: ALL
          -
            IndexName: createdByAndType
            KeySchema:
              -
                AttributeName: createdBy
                KeyType: HASH
              -
                AttributeName: type
                KeyType: RANGE
            Projection:
              ProjectionType: ALL
          -
            IndexName: createdByAndName
            KeySchema:
              -
                AttributeName: createdBy
                KeyType: HASH
              -
                AttributeName: name
                KeyType: RANGE
            Projection:
              ProjectionType: ALL
        TableName: ${self:provider.environment.FILES_DYNAMO_TABLE}

    UserTagsDynamoDbTable:
      Type: 'AWS::DynamoDB::Table'
      Properties:
        BillingMode: PAY_PER_REQUEST
        PointInTimeRecoverySpecification:
          PointInTimeRecoveryEnabled: true
        SSESpecification:
          SSEEnabled: false          
        AttributeDefinitions:
          -
            AttributeName: user
            AttributeType: S
        KeySchema:
          - AttributeName: user
            KeyType: HASH
        TableName: ${self:provider.environment.USER_TAGS_DYNAMO_TABLE}


    HashFilesDynamoDbTable:
      Type: 'AWS::DynamoDB::Table'
      Properties:
        BillingMode: PAY_PER_REQUEST
        PointInTimeRecoverySpecification:
          PointInTimeRecoveryEnabled: true
        SSESpecification:
          SSEEnabled: false          
        AttributeDefinitions:
          -
            AttributeName: id
            AttributeType: S
          - AttributeName: textLocationKey
            AttributeType: S  
        KeySchema:
          - AttributeName: id
            KeyType: HASH
        TableName: ${self:provider.environment.HASH_FILES_DYNAMO_TABLE}
        GlobalSecondaryIndexes:
          - IndexName: TextLocationIndex
            KeySchema:
              - AttributeName: textLocationKey
                KeyType: HASH
            Projection:
              ProjectionType: ALL


    AccountingChargesDynamoDbTable:
      Type: 'AWS::DynamoDB::Table'
      Properties:
        BillingMode: PAY_PER_REQUEST
        PointInTimeRecoverySpecification:
          PointInTimeRecoveryEnabled: true
        SSESpecification:
          SSEEnabled: false          
        AttributeDefinitions:
          -
            AttributeName: id
            AttributeType: S
        KeySchema:
          - AttributeName: id
            KeyType: HASH
        TableName: ${self:provider.environment.ACCOUNTING_DYNAMO_TABLE}

    AccountsDynamoDbTable:
      Type: 'AWS::DynamoDB::Table'
      Properties:
        BillingMode: PAY_PER_REQUEST
        PointInTimeRecoverySpecification:
          PointInTimeRecoveryEnabled: true
        SSESpecification:
          SSEEnabled: false          
        AttributeDefinitions:
          -
            AttributeName: user
            AttributeType: S
        KeySchema:
          - AttributeName: user
            KeyType: HASH
        TableName: ${self:provider.environment.ACCOUNTS_DYNAMO_TABLE}

    EmailSettingsDynamoDbTable:
      Type: 'AWS::DynamoDB::Table'
      Properties:
        BillingMode: PAY_PER_REQUEST
        PointInTimeRecoverySpecification:
          PointInTimeRecoveryEnabled: true
        SSESpecification:
          SSEEnabled: false          
        AttributeDefinitions:
          -
            AttributeName: email
            AttributeType: S
          -
            AttributeName: tag
            AttributeType: S
        KeySchema:
          - AttributeName: email
            KeyType: HASH
          - AttributeName: tag
            KeyType: RANGE
        TableName: ${self:provider.environment.EMAIL_SETTINGS_DYNAMO_TABLE}

    AccountingChatUsageDynamoDbTable:
      Type: 'AWS::DynamoDB::Table'
      Properties:
        BillingMode: PAY_PER_REQUEST
        PointInTimeRecoverySpecification:
          PointInTimeRecoveryEnabled: true
        SSESpecification:
          SSEEnabled: false
        AttributeDefinitions:
          - AttributeName: id
            AttributeType: S
          - AttributeName: user
            AttributeType: S
          - AttributeName: time
            AttributeType: S
        KeySchema:
          - AttributeName: id
            KeyType: HASH
        TableName: ${self:provider.environment.CHAT_USAGE_DYNAMO_TABLE}
        GlobalSecondaryIndexes:
          - IndexName: UserUsageTimeIndex
            KeySchema:
              - AttributeName: user
                KeyType: HASH
              - AttributeName: time
                KeyType: RANGE
            Projection:
              ProjectionType: ALL  # Or specify the attributes you want projected
          - IndexName: DateIndex
            KeySchema:
              - AttributeName: time
                KeyType: HASH
            Projection:
              ProjectionType: ALL  # Or specify the attributes you want projected
        StreamSpecification:  # enable streaming
          StreamViewType: NEW_AND_OLD_IMAGES        

    AccountingChatUsageArchiveDynamoDbTable:
      Type: 'AWS::DynamoDB::Table'
      Properties:
        BillingMode: PAY_PER_REQUEST
        PointInTimeRecoverySpecification:
          PointInTimeRecoveryEnabled: true
        SSESpecification:
          SSEEnabled: false          
        AttributeDefinitions:
          - AttributeName: id
            AttributeType: S
          - AttributeName: user
            AttributeType: S
          - AttributeName: time
            AttributeType: S
        KeySchema:
          - AttributeName: id
            KeyType: HASH
        TableName: ${self:provider.environment.CHAT_USAGE_ARCHIVE_DYNAMO_TABLE}
        GlobalSecondaryIndexes:
          - IndexName: UserUsageTimeIndex
            KeySchema:
              - AttributeName: user
                KeyType: HASH
              - AttributeName: time
                KeyType: RANGE
            Projection:
              ProjectionType: ALL  # Or specify the attributes you want projected
          - IndexName: DateIndex
            KeySchema:
              - AttributeName: time
                KeyType: HASH
            Projection:
              ProjectionType: ALL  # Or specify the attributes you want projected


    ConversionInputBucket:
         Type: AWS::S3::Bucket
         Properties:
          BucketName: ${self:provider.environment.S3_CONVERSION_INPUT_BUCKET_NAME}
          CorsConfiguration:
            CorsRules:
              - AllowedOrigins: ['*']
                AllowedMethods: ['GET']
                AllowedHeaders: ['*']
                MaxAge: 3000
          LoggingConfiguration:
            DestinationBucketName: 
              Ref: AccessLogsBucket 
            LogFilePrefix: S3AccessLogs/

    ConversionOutputBucket:
         Type: AWS::S3::Bucket
         DependsOn: LambdaIAMPolicy
         Properties:
          BucketName: ${self:provider.environment.S3_CONVERSION_OUTPUT_BUCKET_NAME}
          CorsConfiguration:
            CorsRules:
              - AllowedOrigins: ['*']
                AllowedMethods: ['GET', 'PUT', 'POST']
                AllowedHeaders: ['*']
                MaxAge: 3000
          LoggingConfiguration:
            DestinationBucketName: 
              Ref: AccessLogsBucket
            LogFilePrefix: S3AccessLogs/ 
          NotificationConfiguration:
            LambdaConfigurations:
              - Event: 's3:ObjectCreated:Put'
                Filter:
                  S3Key:
                    Rules:
                      - Name: prefix
                        Value: 'templates/'
                      - Name: suffix
                        Value: '.pptx' 
                Function: !GetAtt HandlePptxUploadLambdaFunction.Arn

    RagInputBucket:
        Type: AWS::S3::Bucket
        Properties:
          BucketName: ${self:provider.environment.S3_RAG_INPUT_BUCKET_NAME}
          CorsConfiguration:
            CorsRules:
              - AllowedOrigins: ['*']
                AllowedMethods: ['GET','PUT', 'POST']
                AllowedHeaders: ['*']
                MaxAge: 3000
          LoggingConfiguration:
            DestinationBucketName: 
              Ref: AccessLogsBucket
            LogFilePrefix: S3AccessLogs/       
    
    ImageInputBucket:
        Type: AWS::S3::Bucket
        Properties:
          BucketName: ${self:provider.environment.S3_IMAGE_INPUT_BUCKET_NAME}
          CorsConfiguration:
            CorsRules:
              - AllowedOrigins: ['*']
                AllowedMethods: ['GET','PUT', 'POST']
                AllowedHeaders: ['*']
                MaxAge: 3000
          LoggingConfiguration:
            DestinationBucketName: 
              Ref: AccessLogsBucket
            LogFilePrefix: S3AccessLogs/       

    RagChunksBucket:
        Type: AWS::S3::Bucket
        Properties:
          BucketName: ${self:provider.environment.S3_RAG_CHUNKS_BUCKET_NAME}
          CorsConfiguration:
            CorsRules:
              - AllowedOrigins: ['*']
                AllowedMethods: ['GET']
                AllowedHeaders: ['*']
                MaxAge: 3000
          LoggingConfiguration:
            DestinationBucketName: 
              Ref: AccessLogsBucket
            LogFilePrefix: S3AccessLogs/       

    FileTextBucket:
        Type: AWS::S3::Bucket
        Properties:
          BucketName: ${self:provider.environment.S3_FILE_TEXT_BUCKET_NAME}
          CorsConfiguration:
            CorsRules:
              - AllowedOrigins: ['*']
                AllowedMethods: ['GET','HEAD']
                AllowedHeaders: ['*']
                MaxAge: 3000
          LoggingConfiguration:
            DestinationBucketName: 
              Ref: AccessLogsBucket
            LogFilePrefix: S3AccessLogs/       

    RagDocumentIndexQueue:
          Type: "AWS::SQS::Queue"
          Properties:
            VisibilityTimeout: 300
            QueueName: ${self:provider.environment.SQS_RAG_DOCUMENT_INDEX_QUEUE}

    RagChunkDocumentQueue:
          Type: "AWS::SQS::Queue"
          Properties:
            VisibilityTimeout: 300
            QueueName: ${self:provider.environment.SQS_RAG_CHUNK_DOCUMENT_INDEX_QUEUE}
    
    remoteConversationsBucket:
      Type: AWS::S3::Bucket
      Properties:
        BucketName: ${self:provider.environment.S3_CONVERSATIONS_BUCKET_NAME}
        CorsConfiguration:
          CorsRules:
            - AllowedOrigins: ['*']
              AllowedMethods: ['PUT', DELETE, GET]
              AllowedHeaders: ['*']
              MaxAge: 3000
        LoggingConfiguration:
            DestinationBucketName: 
              Ref: AccessLogsBucket
            LogFilePrefix: S3AccessLogs/       
    
    ZipFileBucket:
      Type: 'AWS::S3::Bucket'
      Properties:
        BucketName: ${self:provider.environment.S3_ZIP_FILE_BUCKET_NAME}
        CorsConfiguration:
          CorsRules:
            - AllowedOrigins: ['*']
              AllowedMethods: ['GET','PUT','POST']
              AllowedHeaders: ['*']
              MaxAge: 3000
        LoggingConfiguration:
            DestinationBucketName: 
              Ref: AccessLogsBucket
            LogFilePrefix: S3AccessLogs/       

    AccessLogsBucket:
      Type: 'AWS::S3::Bucket'
      Properties:
        BucketName: ${self:provider.environment.S3_ACCESS_LOGS_BUCKET_NAME}

    AccessLogsBucketPolicy:
      Type: 'AWS::S3::BucketPolicy'
      Properties:
        Bucket:
          Ref: AccessLogsBucket
        PolicyDocument:
          Version: '2012-10-17'
          Statement:
            - Sid: 'S3ServerAccessLogsPolicy'
              Effect: 'Allow'
              Principal:
                Service: 'logging.s3.amazonaws.com'
              Action:
                - 's3:PutObject'
              Resource: 
                Fn::Join:
                  - ''
                  - - 'arn:aws:s3:::'
                    - Ref: AccessLogsBucket
                    - '/S3AccessLogs/*'
              Condition:
                StringEquals:
                  'aws:SourceAccount': ${aws:accountId}
  Outputs:
      AccountingChatUsageDynamoStreamArn:
        Description: "The ARN of the DynamoDB Stream for the ChatUsage table"
        Value: !GetAtt AccountingChatUsageDynamoDbTable.StreamArn
        Export:
          Name: 
            Fn::Sub: "${sls:stage}-AccountingChatUsageDynamoStreamArn"
    
      ApiGatewayId:
        Description: "The ID of the API Gateway"
        Value: !Ref ApiGatewayRestApi
        Export:
          Name: 
            Fn::Sub: "${sls:stage}-RestApiId"
    
      ApiGatewayRootResourceId:
        Description: "The ID of the API Gateway root resource"
        Value: 
          Fn::GetAtt: [ApiGatewayRestApi, "RootResourceId"]
        Export:
          Name: 
            Fn::Sub: "${sls:stage}-RestApiRootResourceId"

<<<<<<< HEAD
=======
      BasePromptsBucketOutput:
        Description: "The S3 bucket name for base prompts"
        Value: !Ref BasePromptsBucket
        Export:
          Name: 
            Fn::Sub: "${sls:stage}-BasePromptsBucket"

      ConverstionTemplatesBucketOutput:
        Description: "The S3 bucket name for ppt conversion templates"
        Value: !Ref ConversionOutputBucket
        Export:
          Name: 
            Fn::Sub: "${sls:stage}-ConversionOutputBucket"
>>>>>>> 2f4af63c
<|MERGE_RESOLUTION|>--- conflicted
+++ resolved
@@ -1140,14 +1140,6 @@
           Name: 
             Fn::Sub: "${sls:stage}-RestApiRootResourceId"
 
-<<<<<<< HEAD
-=======
-      BasePromptsBucketOutput:
-        Description: "The S3 bucket name for base prompts"
-        Value: !Ref BasePromptsBucket
-        Export:
-          Name: 
-            Fn::Sub: "${sls:stage}-BasePromptsBucket"
 
       ConverstionTemplatesBucketOutput:
         Description: "The S3 bucket name for ppt conversion templates"
@@ -1155,4 +1147,3 @@
         Export:
           Name: 
             Fn::Sub: "${sls:stage}-ConversionOutputBucket"
->>>>>>> 2f4af63c
