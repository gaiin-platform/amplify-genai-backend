from datetime import datetime, timezone
from decimal import Decimal
import os
import boto3
from concurrent.futures import ThreadPoolExecutor, as_completed
from model_rates.update_table import load_model_rate_table, get_csv_model_ids
from pycommon.decorators import required_env_vars
from pycommon.dal.providers.aws.resource_perms import (
    DynamoDBOperation
)
from pycommon.api.amplify_groups import get_user_affiliated_groups
from pycommon.api.auth_admin import verify_user_as_admin
from pycommon.api.ops import api_tool

from pycommon.authz import validated, setup_validated, add_api_access_types
from schemata.schema_validation_rules import rules
from schemata.permissions import get_permission_checker
from pycommon.const import APIAccessType
add_api_access_types([APIAccessType.ADMIN.value, APIAccessType.CHAT.value])

setup_validated(rules, get_permission_checker)
dynamodb = boto3.resource("dynamodb")
COST_FIELDS = [
    "OutputCostPerThousandTokens",
    "InputCostPerThousandTokens",
    "CachedCostPerThousandTokens",
]
DEFAULT_MODELS = "defaultModels"

from pycommon.logger import getLogger
logger = getLogger("models")

@api_tool(
    path="/available_models",
    name="getUserAvailableModels",
    method="GET",
    tags=["apiDocumentation"],
    description="""Retrieve a list of available AI models for the user, including details such as model ID, name, description, and capabilities.

    Example response:
    {
        "success": true,
        "data": {
            # list of Model dicts. example
            "models": [
                {
                    "id": "gpt-4o",
                    "name": "GPT-4o",
                    "description": "An optimized version of GPT-4 for general use.",
                    "inputContextWindow": 200000,
                    "outputTokenLimit": 4096, 
                    "supportsImages": true,
                    "supportsReasoning": false,
                    "provider": "OpenAI",
                    "supportsSystemPrompts": true,
                    "systemPrompt": "Additional Prompt",
                },
            ],
            "default": <Model dict>,
            "advanced": <Model dict>,
            "cheapest": <Model dict>
        }
    }
    """,
    parameters={"type": "object", "properties": {}, "required": []},
    output={
        "type": "object",
        "properties": {
            "success": {
                "type": "boolean",
                "description": "Whether the operation was successful",
            },
            "data": {
                "type": "object",
                "properties": {
                    "models": {
                        "type": "array",
                        "items": {
                            "type": "object",
                            "properties": {
                                "id": {
                                    "type": "string",
                                    "description": "Model identifier",
                                },
                                "name": {
                                    "type": "string",
                                    "description": "Human-readable model name",
                                },
                                "description": {
                                    "type": "string",
                                    "description": "Model description",
                                },
                                "inputContextWindow": {
                                    "type": "integer",
                                    "description": "Maximum input context window size",
                                },
                                "outputTokenLimit": {
                                    "type": "integer",
                                    "description": "Maximum output token limit",
                                },
                                "supportsImages": {
                                    "type": "boolean",
                                    "description": "Whether the model supports image inputs",
                                },
                                "supportsReasoning": {
                                    "type": "boolean",
                                    "description": "Whether the model supports reasoning capabilities",
                                },
                                "provider": {
                                    "type": "string",
                                    "description": "Model provider name",
                                },
                                "supportsSystemPrompts": {
                                    "type": "boolean",
                                    "description": "Whether the model supports system prompts",
                                },
                                "systemPrompt": {
                                    "type": "string",
                                    "description": "Additional system prompt text",
                                },
                            },
                        },
                        "description": "List of available models",
                    },
                    "default": {
                        "type": "object",
                        "description": "Default model configuration",
                    },
                    "advanced": {
                        "type": "object",
                        "description": "Advanced model configuration",
                    },
                    "cheapest": {
                        "type": "object",
                        "description": "Most cost-effective model configuration",
                    },
                },
                "required": ["models"],
            },
        },
        "required": ["success", "data"],
    },
)
@required_env_vars({
    "MODEL_RATE_TABLE": [DynamoDBOperation.SCAN],
    "AMPLIFY_ADMIN_DYNAMODB_TABLE": [
        DynamoDBOperation.GET_ITEM,
        DynamoDBOperation.PUT_ITEM,
    ],
})
@validated(op="read")
def get_user_available_models(event, context, current_user, name, data):
    with ThreadPoolExecutor(max_workers=3) as executor:
        # Submit all independent operations simultaneously
        supported_models_future = executor.submit(get_supported_models)
        affiliated_groups_future = executor.submit(lambda: get_user_affiliated_groups(data["access_token"]))
        default_models_future = executor.submit(get_admin_default_models)
        
        # Wait for all operations to complete
        try:
            supported_models_result = supported_models_future.result()
            affiliated_groups, _ = affiliated_groups_future.result()  
            default_results = default_models_future.result()
        except Exception as e:
            return {"success": False, "message": f"Error in parallel execution: {str(e)}"}
    
    if not supported_models_result.get("success"):
        return supported_models_result

    supported_models = supported_models_result.get("data", {}).items()
<<<<<<< HEAD
    print("User affiliated_groups: ", affiliated_groups)
=======
    affiliated_groups, _ = get_user_affiliated_groups(data["access_token"])
    logger.debug("User affiliated_groups: %s", affiliated_groups)
>>>>>>> 8c2eb260

    # Filter and format the available models directly using a list comprehension
    available_models = [
        extract_data(model_id, model_data)
        for model_id, model_data in supported_models
        if (model_data.get("isAvailable", False)
            or bool(set(model_data.get("exclusiveGroupAvailability", [])) & set(affiliated_groups or []))
        )
    ]
    
    # logger.debug("Available user models:", available_models)

    default_results = get_admin_default_models()
    # setting as None if not found
    default_model = None
    advanced_model = None
    cheapest_model = None
<<<<<<< HEAD
    document_caching_model = None
    
=======
    # logger.debug("default_results: ", default_results)
>>>>>>> 8c2eb260
    if not default_results or len(default_results.keys()) == 0:
        default_model, advanced_model, cheapest_model, _ = (
            extract_and_update_default_models()
        )
    else:
        default_model_types = {
            "user": None,
            "advanced": None,
            "cheapest": None,
            "documentCaching": None,
        }
        available_models_by_id = {model["id"]: model for model in available_models}

        # Process all default model types in a loop
        for model_type in default_model_types.keys():
            model_id = default_results.get(model_type)
            if model_id and model_id in available_models_by_id:
                default_model_types[model_type] = available_models_by_id[model_id]
            logger.debug(f"{model_type}_model: {default_model_types[model_type]}")

        # Assign variables from the dictionary
        default_model = default_model_types["user"]
        advanced_model = default_model_types["advanced"]
        cheapest_model = default_model_types["cheapest"]
        document_caching_model = default_model_types["documentCaching"]

    return {
        "success": True,
        "data": {
            "models": available_models,
            "default": default_model,
            "advanced": advanced_model,
            "cheapest": cheapest_model,
            "documentCaching": document_caching_model,
        },
    }


# to seamlessly update to the new form of saving default models - over time this will not be needed
def extract_and_update_default_models():
    logger.debug("Directly querying for default models in table")
    model_rate_table = dynamodb.Table(os.environ["MODEL_RATE_TABLE"])

    # Map DB fields to result types
    field_mappings = {
        "UsersDefault": "user",
        "DefaultAdvancedModel": "advanced",
        "DefaultCheapestModel": "cheapest",
        "DefaultEmbeddingsModel": "embeddings",
        "DefaultAgentModel": "agent",
        "DefaultDocumentCachingModel": "documentCaching",
    }

    results = {model_type: None for model_type in field_mappings.values()}

    def scan_for_default_model(db_field_and_type):
        """Scan for a specific default model type - designed for parallel execution"""
        db_field, model_type = db_field_and_type
        try:
            response = model_rate_table.scan(
                FilterExpression=f"attribute_exists({db_field}) AND {db_field} = :true_val",
                ExpressionAttributeValues={":true_val": True},
            )

            # Get the first matching model (should be only one)
            items = response.get("Items", [])
            if items:
                model_data = items[0]
                model_id = model_data.get("ModelID")

                # Transform to our internal format and extract data
                transformed_model = model_transform_db_to_internal(model_data)
<<<<<<< HEAD
                result_model = extract_data(model_id, transformed_model)
                print(f"Found {model_type} model: {model_id}")
                return model_type, result_model
            return model_type, None
        except Exception as e:
            print(f"Error scanning for {model_type} default model: {str(e)}")
            return model_type, None

    try:
        # ⚡ PERFORMANCE BOOST: Scan all default model types in parallel
        max_workers = min(len(field_mappings), 6)  # Limit concurrent scans
        
        with ThreadPoolExecutor(max_workers=max_workers) as executor:
            # Submit all scan operations simultaneously
            future_to_field = {
                executor.submit(scan_for_default_model, item): item 
                for item in field_mappings.items()
            }
            
            # Collect results as they complete
            for future in as_completed(future_to_field):
                try:
                    model_type, result_model = future.result()
                    results[model_type] = result_model
                except Exception as e:
                    print(f"Error in parallel default model scan: {str(e)}")
=======
                results[model_type] = extract_data(model_id, transformed_model)
                logger.debug(f"Found {model_type} model: {model_id}")
>>>>>>> 8c2eb260

        # Update the admin table with the found defaults
        if any(model is not None for model in results.values()):
            logger.debug("Updating default models in admin table")
            admin_table = dynamodb.Table(os.environ["AMPLIFY_ADMIN_DYNAMODB_TABLE"])

            default_models_data = {
                model_type: (
                    results[model_type].get("id") if results[model_type] else None
                )
                for model_type in results
            }

            # Put the data in the admin table
            admin_table.put_item(
                Item={
                    "config_id": DEFAULT_MODELS,
                    "data": default_models_data,
                    "last_updated": datetime.now(timezone.utc).isoformat(),
                }
            )

    except Exception as e:
        logger.error(f"Error querying/updating default models: {str(e)}")
        raise e

    return (
        results["user"],
        results["advanced"],
        results["cheapest"],
        results["embeddings"],
    )


def extract_data(model_id, model_data):
    return {
        "id": model_id,
        "name": model_data["name"],
        "description": model_data.get("description", ""),
        "inputContextWindow": model_data.get("inputContextWindow", -1),
        "outputTokenLimit": model_data.get("outputTokenLimit", -1),
        "supportsImages": model_data.get("supportsImages", False),
        "supportsReasoning": model_data.get("supportsReasoning", False),
        "provider": model_data.get("provider", ""),
        "supportsSystemPrompts": model_data.get("supportsSystemPrompts", False),
        "systemPrompt": model_data.get("systemPrompt", ""),
        "inputTokenCost": model_data.get("inputTokenCost", 0),
        "outputTokenCost": model_data.get("outputTokenCost", 0),
        "cachedTokenCost": model_data.get("cachedTokenCost", 0),
    }


@required_env_vars({
    "MODEL_RATE_TABLE": [
        DynamoDBOperation.SCAN,
        DynamoDBOperation.BATCH_WRITE_ITEM,
        DynamoDBOperation.PUT_ITEM,
    ],
})
@validated(op="read")
def get_supported_models_as_admin(event, context, current_user, name, data):
    if data["api_accessed"] and "admin" not in data["allowed_access"]:
        return {
            "success": False,
            "message": "API key does not have access to admin functionality",
        }

    if not verify_user_as_admin(data["access_token"], "Get Supported Models"):
        return {"success": False, "error": "Unable to authenticate user as admin"}
    model_result = get_supported_models()
    current_model_data = model_result.get("data", {})
    # if there was an error or there were models in the table then we can return the value like normal
    # otherwise we need to run the fill model table
    if not model_result["success"] or models_are_current(current_model_data):
        return model_result

    logger.info("Models are not popluated or are outdated")
    if current_model_data:
        current_model_data = {
            model["id"]: adjust_data_to_decimal(model_transform_internal_to_db(model))
            for model in model_result.get("data", {}).values()
        }

    load_model_rate_table(current_model_data)
    return get_supported_models()


def models_are_current(models_data):
    if not models_data:
        return False

    csv_model_ids = get_csv_model_ids()
    models_data_ids = {
        model.get("id") for model in models_data.values() if model.get("id") is not None
    }

    # Verify that all CSV model IDs are present in the models_data
    return csv_model_ids.issubset(models_data_ids)


def is_model_current(model_data):
    if not model_data:
        return False

    required_cols_set = set(dynamodb_to_internal_field_map.values())
    existing_columns = set(model_data.keys()) if model_data else set()
    return required_cols_set.issubset(existing_columns)


def get_supported_models():
    model_rate_table = dynamodb.Table(os.environ["MODEL_RATE_TABLE"])
    models_data = []
    try:
        # Retrieve all items from the DynamoDB table
        response = model_rate_table.scan()
        models_data = response.get("Items", [])

        # Check if there are more items (pagination)
        while "LastEvaluatedKey" in response:
            response = model_rate_table.scan(
                ExclusiveStartKey=response["LastEvaluatedKey"]
            )
            models_data.extend(response.get("Items", []))
    except Exception as e:
        return {"success": False, "message": f"Error retrieving model data: {str(e)}"}
    
    # ⚡ PERFORMANCE BOOST: Process all models in parallel
    def process_model(model):
        """Process a single model - designed for parallel execution"""
        try:
            model_id = model.get("ModelID")
            if not model_id:
                return None, None

            # Convert Decimal fields to floats before creating transformed model
            for field in COST_FIELDS:
                if field in model and isinstance(model[field], Decimal):
                    model[field] = float(model[field])

            transformed_model = model_transform_db_to_internal(model)
            
            # Filter out outdated models
            if is_model_current(transformed_model):
                return model_id, transformed_model
            else:
                print("Skipping outdated model: ", model_id)
                return None, None
        except Exception as e:
            print(f"Error processing model {model.get('ModelID', 'unknown')}: {str(e)}")
            return None, None

    supported_models_config = {}
<<<<<<< HEAD
    
    # Process models in parallel with optimal thread count
    max_workers = min(32, len(models_data)) if models_data else 1
    
    with ThreadPoolExecutor(max_workers=max_workers) as executor:
        # Submit all model processing tasks
        future_to_model = {executor.submit(process_model, model): model for model in models_data}
        
        # Collect results as they complete
        for future in as_completed(future_to_model):
            try:
                model_id, transformed_model = future.result()
                if model_id and transformed_model:
                    supported_models_config[model_id] = transformed_model
            except Exception as e:
                print(f"Error in parallel model processing: {str(e)}")
    
=======
    for model in models_data:
        model_id = model.get("ModelID")

        # Convert Decimal fields to floats before creating your transformed model
        for field in COST_FIELDS:
            if field in model and isinstance(model[field], Decimal):
                model[field] = float(model[field])

        transformed_model = model_transform_db_to_internal(model)
        # filter out outdated models
        if is_model_current(transformed_model):
            supported_models_config[model_id] = transformed_model
        else:
            logger.debug("Skipping outdated model: %s", model_id)
>>>>>>> 8c2eb260

    return {"success": True, "data": supported_models_config}


def adjust_data_to_decimal(model):
    for field in COST_FIELDS:
        if field in model and model[field] is not None:
            # Handle both float and string values
            if isinstance(model[field], (float, str)):
                try:
                    model[field] = Decimal(str(model[field]))
                except (ValueError, TypeError) as e:
                    logger.warning(f"Warning: Could not convert {field} value '{model[field]}' to Decimal: {e}")
    return model


@required_env_vars({
    "MODEL_RATE_TABLE": [
        DynamoDBOperation.SCAN,
        DynamoDBOperation.BATCH_WRITE_ITEM,
        DynamoDBOperation.DELETE_ITEM,
        DynamoDBOperation.PUT_ITEM,
    ],
})
@validated(op="update")
def update_supported_models(event, context, current_user, name, data):
    if not verify_user_as_admin(data["access_token"], "Update Supported Models"):
        return {"success": False, "error": "Unable to authenticate user as admin"}

    updated_model_data = data["data"]["models"]
    model_rate_table = dynamodb.Table(os.environ["MODEL_RATE_TABLE"])

    try:
        # Retrieve Existing Models
        response = model_rate_table.scan()
        existing_models = response.get("Items", [])
        while "LastEvaluatedKey" in response:
            response = model_rate_table.scan(
                ExclusiveStartKey=response["LastEvaluatedKey"]
            )
            existing_models.extend(response.get("Items", []))
    except Exception as e:
        logger.error(f"Error retrieving existing models: {str(e)}")
        return {
            "success": False,
            "message": f"Error retrieving existing models: {str(e)}",
        }
    # dict for existing models keyed by ModelID to match update_data
    existing_models_dict = {model["ModelID"]: model for model in existing_models}
    new_models_dict = {
        model["id"]: model_transform_internal_to_db(model)
        for model in updated_model_data.values()
    }

    # Identify Models to Add, Update, or Delete
    existing_model_ids = set(existing_models_dict.keys())
    new_model_ids = set(new_models_dict.keys())

    # Models to delete (in existing but not in new)
    models_to_delete = existing_model_ids - new_model_ids
    logger.debug("delete: %s", models_to_delete)

    # Models to add (in new but not in existing)
    models_to_add = new_model_ids - existing_model_ids
    logger.debug("add: %s", models_to_add)

    # Models to update (in both existing and new)
    models_to_update = existing_model_ids & new_model_ids
    logger.debug("update: %s", models_to_update)

    try:
        # Batch Write Operations
        with model_rate_table.batch_writer() as batch:
            for model_id in models_to_delete:
                batch.delete_item(Key={"ModelID": model_id})

            for model_id in models_to_add:
                updated_model = adjust_data_to_decimal(new_models_dict[model_id])
                batch.put_item(Item=updated_model)

            for model_id in models_to_update:
                # if Data has changed, update the model
                if not models_are_equal(
                    existing_models_dict[model_id], new_models_dict[model_id]
                ):
                    logger.debug("updating model: %s", model_id)
                    updated_model = adjust_data_to_decimal(new_models_dict[model_id])
                    batch.put_item(Item=updated_model)
    except Exception as e:
        logger.error(f"Error batch writing models: {str(e)}")
        return {"success": False, "message": f"Error batch writing models: {str(e)}"}

    return {"success": True, "message": "Model configurations updated successfully."}


# Mapping from DynamoDB field names to internal field names
dynamodb_to_internal_field_map = {
    "ModelID": "id",
    "ModelName": "name",
    "Provider": "provider",
    "InputContextWindow": "inputContextWindow",
    "OutputTokenLimit": "outputTokenLimit",
    "OutputCostPerThousandTokens": "outputTokenCost",
    "InputCostPerThousandTokens": "inputTokenCost",
    "CachedCostPerThousandTokens": "cachedTokenCost",
    "Description": "description",
    "ExclusiveGroupAvailability": "exclusiveGroupAvailability",
    "SupportsImages": "supportsImages",
    "SupportsReasoning": "supportsReasoning",
    "Available": "isAvailable",
    "Built-In": "isBuiltIn",
    "SupportsSystemPrompts": "supportsSystemPrompts",
    "AdditionalSystemPrompt": "systemPrompt",
}


def model_transform_db_to_internal(model):
    transformed = {}
    for dynamodb_key, internal_key in dynamodb_to_internal_field_map.items():
        # Only include this key if it's actually present in the DynamoDB item
        if dynamodb_key in model:
            transformed[internal_key] = model[dynamodb_key]
    return transformed


def model_transform_internal_to_db(model):
    # Reverse mapping
    internal_to_dynamodb_field_map = {
        v: k for k, v in dynamodb_to_internal_field_map.items()
    }

    transformed = {}
    for internal_key, dynamodb_key in internal_to_dynamodb_field_map.items():
        # Only include if it's actually present in `model`
        if internal_key in model:
            transformed[dynamodb_key] = model[internal_key]
    return transformed


def models_are_equal(existing_model, new_model):
    keys_to_compare = set(existing_model.keys()) | set(new_model.keys())

    # Float keys to compare with tolerance
    float_keys = set(COST_FIELDS)
    tolerance = 1e-6  # Adjust the tolerance as needed

    for key in keys_to_compare:
        existing_value = existing_model.get(key)
        new_value = new_model.get(key)

        if key in float_keys:
            # Convert to float and compare with tolerance
            existing_float = (
                float(existing_value) if existing_value is not None else 0.0
            )
            new_float = float(new_value) if new_value is not None else 0.0
            if abs(existing_float - new_float) > tolerance:
                return False
        else:
            if existing_value != new_value:
                return False
    return True


@required_env_vars({
    "AMPLIFY_ADMIN_DYNAMODB_TABLE": [DynamoDBOperation.GET_ITEM],
})
@validated(op="read")
def get_default_models(event, context, current_user, name, data):
    default_models_result = get_admin_default_models()

    if default_models_result:
        # Filter out models with null values
        filtered_models = {
            k: v for k, v in default_models_result.items() if v is not None
        }
        return {"success": True, "data": filtered_models}
    else:
        return {"success": False, "message": "Error retrieving default models"}


def get_admin_default_models():
    admin_table = dynamodb.Table(os.environ["AMPLIFY_ADMIN_DYNAMODB_TABLE"])
    try:
        logger.debug("Getting default model ids from admin table")
        response = admin_table.get_item(Key={"config_id": DEFAULT_MODELS})
        if "Item" in response:
            return response["Item"]["data"]
        else:
            logger.error(f"No Default Models Data Found")
            return {}
    except Exception as e:
        logger.error(f"Error retrieving default models: {str(e)}")
    return None<|MERGE_RESOLUTION|>--- conflicted
+++ resolved
@@ -168,12 +168,7 @@
         return supported_models_result
 
     supported_models = supported_models_result.get("data", {}).items()
-<<<<<<< HEAD
-    print("User affiliated_groups: ", affiliated_groups)
-=======
-    affiliated_groups, _ = get_user_affiliated_groups(data["access_token"])
-    logger.debug("User affiliated_groups: %s", affiliated_groups)
->>>>>>> 8c2eb260
+    logger.debug("User affiliated_groups: ", affiliated_groups)
 
     # Filter and format the available models directly using a list comprehension
     available_models = [
@@ -191,12 +186,8 @@
     default_model = None
     advanced_model = None
     cheapest_model = None
-<<<<<<< HEAD
     document_caching_model = None
     
-=======
-    # logger.debug("default_results: ", default_results)
->>>>>>> 8c2eb260
     if not default_results or len(default_results.keys()) == 0:
         default_model, advanced_model, cheapest_model, _ = (
             extract_and_update_default_models()
@@ -269,13 +260,12 @@
 
                 # Transform to our internal format and extract data
                 transformed_model = model_transform_db_to_internal(model_data)
-<<<<<<< HEAD
                 result_model = extract_data(model_id, transformed_model)
-                print(f"Found {model_type} model: {model_id}")
+                logger.debug(f"Found {model_type} model: {model_id}")
                 return model_type, result_model
             return model_type, None
         except Exception as e:
-            print(f"Error scanning for {model_type} default model: {str(e)}")
+            logger.debug(f"Error scanning for {model_type} default model: {str(e)}")
             return model_type, None
 
     try:
@@ -295,11 +285,7 @@
                     model_type, result_model = future.result()
                     results[model_type] = result_model
                 except Exception as e:
-                    print(f"Error in parallel default model scan: {str(e)}")
-=======
-                results[model_type] = extract_data(model_id, transformed_model)
-                logger.debug(f"Found {model_type} model: {model_id}")
->>>>>>> 8c2eb260
+                    logger.error(f"Error in parallel default model scan: {str(e)}")
 
         # Update the admin table with the found defaults
         if any(model is not None for model in results.values()):
@@ -445,14 +431,13 @@
             if is_model_current(transformed_model):
                 return model_id, transformed_model
             else:
-                print("Skipping outdated model: ", model_id)
+                logger.debug("Skipping outdated model: ", model_id)
                 return None, None
         except Exception as e:
-            print(f"Error processing model {model.get('ModelID', 'unknown')}: {str(e)}")
+            logger.error(f"Error processing model {model.get('ModelID', 'unknown')}: {str(e)}")
             return None, None
 
     supported_models_config = {}
-<<<<<<< HEAD
     
     # Process models in parallel with optimal thread count
     max_workers = min(32, len(models_data)) if models_data else 1
@@ -470,22 +455,6 @@
             except Exception as e:
                 print(f"Error in parallel model processing: {str(e)}")
     
-=======
-    for model in models_data:
-        model_id = model.get("ModelID")
-
-        # Convert Decimal fields to floats before creating your transformed model
-        for field in COST_FIELDS:
-            if field in model and isinstance(model[field], Decimal):
-                model[field] = float(model[field])
-
-        transformed_model = model_transform_db_to_internal(model)
-        # filter out outdated models
-        if is_model_current(transformed_model):
-            supported_models_config[model_id] = transformed_model
-        else:
-            logger.debug("Skipping outdated model: %s", model_id)
->>>>>>> 8c2eb260
 
     return {"success": True, "data": supported_models_config}
 
