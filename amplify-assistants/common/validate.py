--- conflicted
+++ resolved
@@ -51,21 +51,12 @@
         "assistantId": {
             "type": "string",
             "description": "The public id of the assistant",
-<<<<<<< HEAD
         },
         "removePermsForUsers": {
             "type": "array",
             "description": "A list of user who have access to this ast",
             "items": {"type": "string"},
         },
-=======
-        },
-        "removePermsForUsers": {
-            "type": "array",
-            "description": "A list of user who have access to this ast",
-            "items": {"type": "string"},
-        },
->>>>>>> 995e42f4
     },
     "required": ["assistantId"],
 }
@@ -339,7 +330,6 @@
             "type": "string",
             "description": "Optional user feedback on the conversation",
         },
-<<<<<<< HEAD
     },
     "required": ["conversationId", "userRating"],
 }
@@ -356,24 +346,6 @@
             "description": "The id of the assistant",
         },
     },
-=======
-    },
-    "required": ["conversationId", "userRating"],
-}
-
-get_group_conversations_data_schema = {
-    "type": "object",
-    "properties": {
-        "conversationId": {
-            "type": "string",
-            "description": "The id of the conversation",
-        },
-        "assistantId": {
-            "type": "string",
-            "description": "The id of the assistant",
-        },
-    },
->>>>>>> 995e42f4
     "required": ["conversationId", "assistantId"],
 }
 
@@ -386,12 +358,7 @@
     "/assistant/delete": {"delete": delete_assistant_schema},
     "/assistant/share": {"share_assistant": share_assistant_schema},
     "/assistant/list": {"list": {}},  # Get
-<<<<<<< HEAD
-    "/assistant/chat_with_code_interpreter": {"chat": chat_assistant_schema},
-    "/": {"chat": chat_assistant_schema},
-=======
     "/assistant/chat/codeinterpreter": {"chat": chat_assistant_schema},
->>>>>>> 995e42f4
     "/assistant/create/codeinterpreter": {
         "create": create_code_interpreter_assistant_schema
     },
@@ -407,19 +374,12 @@
     "/assistant/get_group_assistant_dashboards": {
         "get_group_assistant_dashboards": get_group_assistant_dashboards_schema
     },
-<<<<<<< HEAD
-    "/assistant/save_user_rating": {"save_user_rating": save_user_rating_schema},
-    "/assistant/get_group_conversations_data": {
-        "get_group_conversations_data": get_group_conversations_data_schema
-    },
-=======
     "/assistant/save_user_rating": {
         "save_user_rating": save_user_rating_schema
     },
     "/assistant/get_group_conversations_data": {
         "get_group_conversations_data": get_group_conversations_data_schema
     }
->>>>>>> 995e42f4
 }
 
 api_validators = {
@@ -447,14 +407,8 @@
     "/assistant/get_group_assistant_dashboards": {
         "get_group_assistant_dashboards": get_group_assistant_dashboards_schema
     },
-<<<<<<< HEAD
-    "/assistant/save_user_rating": {"save_user_rating": save_user_rating_schema},
-    "/assistant/get_group_conversations_data": {
-        "get_group_conversations_data": get_group_conversations_data_schema
-=======
     "/assistant/save_user_rating": {
         "save_user_rating": save_user_rating_schema
->>>>>>> 995e42f4
     },
     "/assistant/get_group_conversations_data": {
         "get_group_conversations_data": get_group_conversations_data_schema
