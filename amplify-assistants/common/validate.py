--- conflicted
+++ resolved
@@ -370,19 +370,12 @@
     "/assistant/get_group_assistant_dashboards": {
         "get_group_assistant_dashboards": get_group_assistant_dashboards_schema
     },
-<<<<<<< HEAD
-    "/assistant/save_user_rating": {"save_user_rating": save_user_rating_schema},
-    "/assistant/get_group_conversations_data": {
-        "get_group_conversations_data": get_group_conversations_data_schema
-    },
-=======
     "/assistant/save_user_rating": {
         "save_user_rating": save_user_rating_schema
     },
     "/assistant/get_group_conversations_data": {
         "get_group_conversations_data": get_group_conversations_data_schema
     }
->>>>>>> 01f39f60
 }
 
 api_validators = {
@@ -410,19 +403,12 @@
     "/assistant/get_group_assistant_dashboards": {
         "get_group_assistant_dashboards": get_group_assistant_dashboards_schema
     },
-<<<<<<< HEAD
-    "/assistant/save_user_rating": {"save_user_rating": save_user_rating_schema},
-    "/assistant/get_group_conversations_data": {
-        "get_group_conversations_data": get_group_conversations_data_schema
-    },
-=======
     "/assistant/save_user_rating": {
         "save_user_rating": save_user_rating_schema
     },
     "/assistant/get_group_conversations_data": {
         "get_group_conversations_data": get_group_conversations_data_schema
     }
->>>>>>> 01f39f60
 }
 
 
