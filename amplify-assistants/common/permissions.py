def get_permission_checker(user, ptype, op, data):
    print(
        "Checking permissions for user: {} and type: {} and op: {}".format(
            user, ptype, op
        )
    )
    return permissions_by_state_type.get(ptype, {}).get(
        op, lambda for_user, with_data: False
    )


def can_create_assistant(user, data):
    return True


def can_list_assistant(user, data):
    return True


def can_read(user, data):
    return True


def can_delete_assistant(user, data):
    return True


def can_chat_with_code_interpreter(user, data):
    return True


def can_download(user, data):
    return True


def can_get_group_assistant_conversations(user, data):
    return True


def can_get_group_assistant_dashboards(user, data):
    return True


def can_save_user_rating(user, data):
    return True

def can_get_group_conversations_data(user, data):
    return True

def can_get_group_conversations_data(user, data):
    return True


"""
Every service must define the permissions for each operation
here. The permissions are defined as a dictionary of
dictionaries where the top level key is the path to the
service and the second level key is the operation. The value
is a function that takes a user and data and returns if the
user can do the operation.
"""
permissions_by_state_type = {
    "/assistant/create": {"create": can_create_assistant},
    "/assistant/list": {"list": can_list_assistant},
    "/assistant/delete": {"delete": can_delete_assistant},
    "/assistant/share": {"share_assistant": can_create_assistant},
    "/assistant/openai/delete": {"delete": can_delete_assistant},
    "/assistant/openai/thread/delete": {"delete": can_delete_assistant},
    "/assistant/chat/codeinterpreter": {"chat": can_chat_with_code_interpreter},
    "/assistant/create/codeinterpreter": {"create": can_create_assistant},
    "/assistant/files/download/codeinterpreter": {"download": can_download},
    "/assistant/remove_astp_permissions": {
        "remove_astp_permissions": can_delete_assistant
    },
    "/assistant/get_group_assistant_conversations": {
        "get_group_assistant_conversations": can_get_group_assistant_conversations
    },
    "/assistant/get/system_user": {"get": can_read},
    "/assistant/get_group_assistant_dashboards": {
        "get_group_assistant_dashboards": can_get_group_assistant_dashboards
    },
<<<<<<< HEAD
    "/assistant/save_user_rating": {"save_user_rating": can_save_user_rating},
    "/assistant/get_group_conversations_data": {
        "get_group_conversations_data": can_get_group_conversations_data
    },
=======
    "/assistant/save_user_rating": {
        "save_user_rating": can_save_user_rating
    },
    "/assistant/get_group_conversations_data": {
        "get_group_conversations_data": can_get_group_conversations_data
    }
>>>>>>> 01f39f60
}<|MERGE_RESOLUTION|>--- conflicted
+++ resolved
@@ -47,10 +47,6 @@
 def can_get_group_conversations_data(user, data):
     return True
 
-def can_get_group_conversations_data(user, data):
-    return True
-
-
 """
 Every service must define the permissions for each operation
 here. The permissions are defined as a dictionary of
@@ -79,17 +75,10 @@
     "/assistant/get_group_assistant_dashboards": {
         "get_group_assistant_dashboards": can_get_group_assistant_dashboards
     },
-<<<<<<< HEAD
-    "/assistant/save_user_rating": {"save_user_rating": can_save_user_rating},
-    "/assistant/get_group_conversations_data": {
-        "get_group_conversations_data": can_get_group_conversations_data
-    },
-=======
     "/assistant/save_user_rating": {
         "save_user_rating": can_save_user_rating
     },
     "/assistant/get_group_conversations_data": {
         "get_group_conversations_data": can_get_group_conversations_data
     }
->>>>>>> 01f39f60
 }