--- conflicted
+++ resolved
@@ -74,12 +74,10 @@
     "/assistant/get_group_assistant_conversations": {
         "get_group_assistant_conversations": can_get_group_assistant_conversations
     },
-<<<<<<< HEAD
+     "/assistant/get/system_user": {
+        "get": can_read
+    },
     "/assistant/get_group_assistant_dashboards": {
         "get_group_assistant_dashboards": can_get_group_assistant_dashboards
-=======
-     "/assistant/get/system_user": {
-        "get": can_read
->>>>>>> 895a5ffb
     }
 }