service: vu-amplify-assistants

frameworkVersion: "3"

package:
  exclude:
    - node_modules/**
    - venv/**

plugins:
  - serverless-offline
  - serverless-python-requirements
  - serverless-prune-plugin
  - serverless-deployment-bucket
  - serverless-iam-roles-per-function  


custom:
  stageVariables: ${file(../var/${self:provider.stage}-var.yml)} 
  stages:
    - dev
    - staging
    - prod
  pythonRequirements:
    dockerizePip: non-linux
  
  prune:
  automatic: true
  includeLayers: true
  number: 5

  deploymentBucket:
    versioning: true
    accelerate: true
    blockPublicAccess: true
    tags:
      - Key: Environment
        Value: ${self:provider.stage}
      
    
provider:
  name: aws
  runtime: python3.11
  stage: ${opt:stage, 'dev'}
  region: us-east-1
  environment:
    
    #Local Resources Created
    ASSISTANTS_FILES_BUCKET_NAME: amplify-${self:custom.stageVariables.DEPLOYMENT_NAME}-${sls:stage}-assistant-uploads #check this var to make sure it's right?
    ASSISTANTS_DYNAMODB_TABLE: amplify-${self:custom.stageVariables.DEPLOYMENT_NAME}-assistants
    ASSISTANTS_ALIASES_DYNAMODB_TABLE: amplify-${self:custom.stageVariables.DEPLOYMENT_NAME}-assistant-aliases
    ASSISTANT_THREADS_DYNAMODB_TABLE: amplify-${self:custom.stageVariables.DEPLOYMENT_NAME}-assistant-threads
    ASSISTANT_THREAD_RUNS_DYNAMODB_TABLE: amplify-${self:custom.stageVariables.DEPLOYMENT_NAME}-assistant-thread-runs
    ASSISTANTS_CODE_INTERPRETER_FILES_BUCKET_NAME: amplify-${self:custom.stageVariables.DEPLOYMENT_NAME}-code-interpreter-files


    #Reference Resources created by other services
    BILLING_DYNAMODB_TABLE: amplify-${self:custom.stageVariables.DEPLOYMENT_NAME}-${sls:stage}-billing
    HASH_FILES_DYNAMO_TABLE: amplify-${self:custom.stageVariables.DEPLOYMENT_NAME}-${sls:stage}-hash-files
    OBJECT_ACCESS_PERMISSIONS_ENDPOINT: https://${self:custom.stageVariables.CUSTOM_API_DOMAIN}/utilities/simulate_access_to_objects
    OBJECT_SIMULATE_ACCESS_API_ENDPOINT: https://${self:custom.stageVariables.CUSTOM_API_DOMAIN}/utilities/simulate_access_to_objects
    OBJECT_ACCESS_SET_PERMISSIONS_ENDPOINT: https://${self:custom.stageVariables.CUSTOM_API_DOMAIN}/update_object_permissions
    S3_RAG_CHUNKS_BUCKET_NAME: amplify-${self:custom.stageVariables.DEPLOYMENT_NAME}-${sls:stage}-rag-chunks
    ASSISTANT_CHAT_USAGE_DYNAMO_TABLE: amplify-${self:custom.stageVariables.DEPLOYMENT_NAME}-chat-usage
 
    
    #Stand Alone Vars References from local vars file
    OAUTH_AUDIENCE: ${self:custom.stageVariables.OAUTH_AUDIENCE}
    OAUTH_ISSUER_BASE_URL: ${self:custom.stageVariables.OAUTH_ISSUER_BASE_URL}
    ASSISTANTS_OPENAI_PROVIDER: ${self:custom.stageVariables.ASSISTANTS_OPENAI_PROVIDER}  # Valid values are either "openai" or "azure"
    OPENAI_API_KEY_ARN: ${self:custom.stageVariables.OPENAI_API_KEY_ARN} #  When using the OpenAI API, you need to provide the ARN of the secret that contains the API key The secret should be named OPENAI_API_KEY
    LLM_ENDPOINTS_SECRETS_NAME_ARN: ${self:custom.stageVariables.LLM_ENDPOINTS_SECRETS_NAME_ARN}
    LLM_ENDPOINTS_SECRETS_NAME: ${self:custom.stageVariables.LLM_ENDPOINTS_SECRETS_NAME}
<<<<<<< HEAD
   


    


 



=======
    # Valid values are either "openai" or "azure"
    HASH_FILES_DYNAMO_TABLE: ${self:custom.stageVariables.HASH_FILES_DYNAMO_TABLE}
    ASSISTANTS_OPENAI_PROVIDER: ${self:custom.stageVariables.ASSISTANTS_OPENAI_PROVIDER}
    ASSISTANTS_FILES_BUCKET_NAME: ${self:custom.stageVariables.ASSISTANTS_FILES_BUCKET_NAME}
    ASSISTANTS_DYNAMODB_TABLE: ${self:service}-${sls:stage}-assistants
    ASSISTANTS_ALIASES_DYNAMODB_TABLE: ${self:service}-${sls:stage}-assistant-aliases
    ASSISTANT_THREADS_DYNAMODB_TABLE: ${self:service}-${sls:stage}-assistant-threads
    ASSISTANT_THREAD_RUNS_DYNAMODB_TABLE: ${self:service}-${sls:stage}-assistant-thread-runs
    ASSISTANT_CHAT_USAGE_DYNAMO_TABLE: vu-amplify-${sls:stage}-chat-usage
    ASSISTANTS_CODE_INTERPRETER_FILES_BUCKET_NAME: ${self:service}-${sls:stage}-code-interpreter-files
    ASSISTANT_CODE_INTERPRETER_DYNAMODB_TABLE: ${self:custom.stageVariables.ASSISTANT_CODE_INTERPRETER_DYNAMODB_TABLE}
    BILLING_DYNAMODB_TABLE: ${self:custom.stageVariables.BILLING_DYNAMODB_TABLE}

    OBJECT_ACCESS_API_ENDPOINT: ${self:custom.stageVariables.OBJECT_ACCESS_PERMISSIONS_ENDPOINT}
    OBJECT_SIMULATE_ACCESS_API_ENDPOINT: ${self:custom.stageVariables.OBJECT_SIMULATE_ACCESS_API_ENDPOINT}
    OBJECT_ACCESS_SET_PERMISSIONS_ENDPOINT: ${self:custom.stageVariables.OBJECT_ACCESS_SET_PERMISSIONS_ENDPOINT}
    S3_RAG_CHUNKS_BUCKET_NAME: ${self:custom.stageVariables.S3_RAG_CHUNKS_BUCKET_NAME}
>>>>>>> ae8c7947

  iam:
    role:
      statements:
        - Effect: Allow
          Action:
            - secretsmanager:GetSecretValue
            - dynamodb:Query
            - dynamodb:Scan
            - dynamodb:GetItem
            - dynamodb:DeleteItem
            - dynamodb:PutItem
            - dynamodb:UpdateItem
            - s3:GetObject
            - s3:PutObject
            - s3:HeadObject
            - s3:ListBucket
          Resource:
            - "${self:provider.environment.OPENAI_API_KEY_ARN}"
            - "${self:provider.environment.LLM_ENDPOINTS_SECRETS_NAME_ARN}"
            - "arn:aws:dynamodb:${aws:region}:*:table/${self:provider.environment.ASSISTANT_CODE_INTERPRETER_DYNAMODB_TABLE}"
            - "arn:aws:dynamodb:${aws:region}:*:table/${self:provider.environment.BILLING_DYNAMODB_TABLE}"
            - "arn:aws:dynamodb:${aws:region}:*:table/${self:provider.environment.ASSISTANT_CHAT_USAGE_DYNAMO_TABLE}"
            - "arn:aws:dynamodb:${aws:region}:*:table/${self:provider.environment.ASSISTANTS_DYNAMODB_TABLE}"
            - "arn:aws:dynamodb:${aws:region}:*:table/${self:provider.environment.ASSISTANTS_DYNAMODB_TABLE}/index/*"
            - "arn:aws:dynamodb:${aws:region}:*:table/${self:provider.environment.ASSISTANTS_ALIASES_DYNAMODB_TABLE}"
            - "arn:aws:dynamodb:${aws:region}:*:table/${self:provider.environment.ASSISTANTS_ALIASES_DYNAMODB_TABLE}/index/*"
            - "arn:aws:dynamodb:${aws:region}:*:table/${self:provider.environment.ASSISTANT_THREADS_DYNAMODB_TABLE}"
            - "arn:aws:dynamodb:${aws:region}:*:table/${self:provider.environment.ASSISTANT_THREADS_DYNAMODB_TABLE}/index/*"
            - "arn:aws:dynamodb:${aws:region}:*:table/${self:provider.environment.ASSISTANT_THREAD_RUNS_DYNAMODB_TABLE}"
            - "arn:aws:dynamodb:${aws:region}:*:table/${self:provider.environment.ASSISTANT_THREAD_RUNS_DYNAMODB_TABLE}/index/*"
            - "arn:aws:s3:::${self:provider.environment.ASSISTANTS_CODE_INTERPRETER_FILES_BUCKET_NAME}/*"
            - "arn:aws:s3:::${self:provider.environment.ASSISTANTS_FILES_BUCKET_NAME}/*"

        - Effect: Allow
          Action:
            - dynamodb:GetItem
          Resource: 
            - "arn:aws:dynamodb:${aws:region}:*:table/${self:provider.environment.HASH_FILES_DYNAMO_TABLE}"
            - "arn:aws:dynamodb:${aws:region}:*:table/${self:provider.environment.HASH_FILES_DYNAMO_TABLE}/index/*"
        - Effect: Allow
          Action:
            - s3:PutObject
          Resource:
            - "arn:aws:s3:::${self:provider.environment.S3_RAG_CHUNKS_BUCKET_NAME}/assistants/*"

functions:

  create_assistant:
    handler: service/core.create_assistant
    timeout: 30
    events:
      - http:
          path: assistant/create
          method: post
          cors: true

  list_assistants:
    handler: service/core.list_assistants
    timeout: 30
    events:
      - http:
          path: assistant/list
          method: post
          cors: true

  share_assistant:
    handler: service/core.share_assistant
    timeout: 30
    events:
      - http:
          path: assistant/share
          method: post
          cors: true

  delete_assistant:
    handler: service/core.delete_assistant
    events:
      - http:
          path: assistant/delete
          method: post
          cors: true

  delete_assistant_open_ai:
    handler: openaiazure/assistant.delete_assistant
    events:
      - http:
          path: assistant/openai/delete
          method: post
          cors: true

    
  download_code_interpreter_file:
    handler: openaiazure/assistant.get_presigned_url_code_interpreter
    events:
      - http:
          path: assistant/files/download/codeinterpreter
          method: post
          cors: true


  # This endpoint is mainly for local testing but doesn't have
  # a long enough timeout for use when running in AWS behind API Gateway
  create_code_interpreter_assistant:
    handler: openaiazure/assistant.create_code_interpreter_assistant 
    timeout: 30
    events:
      - http:
          path: assistant/create/codeinterpreter
          method: post
          cors: true
  

  chat_code_interpreter_assistant_url: 
    handler: openaiazure/assistant.chat_with_code_interpreter
    timeout: 420 # 7 min
    url: true
    

  delete_assistant_thread:
    handler: openaiazure/assistant.delete_assistant_thread
    events:
      - http:
          path: assistant/openai/thread/delete
          method: post
          cors: true


resources:
  Resources:

    AssistantsDynamoDbTable:
      Type: 'AWS::DynamoDB::Table'
      Properties:
        BillingMode: PAY_PER_REQUEST
        AttributeDefinitions:
          -
            AttributeName: id
            AttributeType: S
          -
            AttributeName: user
            AttributeType: S
          -
            AttributeName: name
            AttributeType: S
          -
            AttributeName: assistantId
            AttributeType: S
          -
            AttributeName: version
            AttributeType: N
        KeySchema:
          -
            AttributeName: id
            KeyType: HASH
        GlobalSecondaryIndexes:
          -
            IndexName: UserIndex
            KeySchema:
              -
                AttributeName: user
                KeyType: HASH

            Projection:
              ProjectionType: ALL
          -
            IndexName: UserNameIndex
            KeySchema:
              - AttributeName: user
                KeyType: HASH
              - AttributeName: name
                KeyType: RANGE

            Projection:
              ProjectionType: ALL
          -
            IndexName: AssistantIdIndex
            KeySchema:
              - AttributeName: assistantId
                KeyType: HASH
              - AttributeName: version
                KeyType: RANGE
            Projection:
              ProjectionType: ALL
        TableName: ${self:provider.environment.ASSISTANTS_DYNAMODB_TABLE}

    AssistantsAliasesDynamoDbTable:
      Type: 'AWS::DynamoDB::Table'
      Properties:
        BillingMode: PAY_PER_REQUEST
        AttributeDefinitions:
          -
            AttributeName: assistantId
            AttributeType: S
          -
            AttributeName: user
            AttributeType: S
          -
            AttributeName: createdAt
            AttributeType: S
        KeySchema:
          -
            AttributeName: user
            KeyType: HASH
          -
            AttributeName: assistantId
            KeyType: RANGE
        GlobalSecondaryIndexes:
          -
            IndexName: AssistantIdIndex
            KeySchema:
              -
                AttributeName: assistantId
                KeyType: HASH
              -
                AttributeName: user
                KeyType: RANGE
            Projection:
              ProjectionType: ALL
          -
            IndexName: UserIndex
            KeySchema:
              -
                AttributeName: user
                KeyType: HASH
              -
                AttributeName: createdAt
                KeyType: RANGE
            Projection:
              ProjectionType: ALL
        TableName: ${self:provider.environment.ASSISTANTS_ALIASES_DYNAMODB_TABLE}

    AssistantThreadsDynamoDbTable:
      Type: 'AWS::DynamoDB::Table'
      Properties:
        BillingMode: PAY_PER_REQUEST
        AttributeDefinitions:
          -
            AttributeName: id
            AttributeType: S
          -
            AttributeName: user
            AttributeType: S
          -
            AttributeName: name
            AttributeType: S
        KeySchema:
          -
            AttributeName: id
            KeyType: HASH
        GlobalSecondaryIndexes:
          -
            IndexName: UserIndex
            KeySchema:
              -
                AttributeName: user
                KeyType: HASH
            Projection:
              ProjectionType: ALL
          -
            IndexName: UserNameIndex
            KeySchema:
              - AttributeName: user
                KeyType: HASH
              - AttributeName: name
                KeyType: RANGE
            Projection:
              ProjectionType: ALL
        TableName: ${self:provider.environment.ASSISTANT_THREADS_DYNAMODB_TABLE}
        
    AssistantThreadRunsDynamoDbTable:
      Type: 'AWS::DynamoDB::Table'
      Properties:
        BillingMode: PAY_PER_REQUEST
        AttributeDefinitions:
          -
            AttributeName: id
            AttributeType: S
          -
            AttributeName: user
            AttributeType: S

        KeySchema:
          -
            AttributeName: id
            KeyType: HASH
        GlobalSecondaryIndexes:
          -
            IndexName: UserIndex
            KeySchema:
              -
                AttributeName: user
                KeyType: HASH
            Projection:
              ProjectionType: ALL
        TableName: ${self:provider.environment.ASSISTANT_THREAD_RUNS_DYNAMODB_TABLE}

    AssistantCodeInterpreterDynamoDbTable:
      Type: 'AWS::DynamoDB::Table'
      Properties:
        BillingMode: PAY_PER_REQUEST
        AttributeDefinitions:
          -
            AttributeName: id
            AttributeType: S
          -
            AttributeName: user
            AttributeType: S

        KeySchema:
          -
            AttributeName: id
            KeyType: HASH
        GlobalSecondaryIndexes:
          -
            IndexName: UserIndex
            KeySchema:
              -
                AttributeName: user
                KeyType: HASH
            Projection:
              ProjectionType: ALL
        TableName: ${self:provider.environment.ASSISTANT_CODE_INTERPRETER_DYNAMODB_TABLE}

    AssistantsFilesBucket:
      Type: 'AWS::S3::Bucket'
      Properties:
        BucketName: ${self:provider.environment.ASSISTANTS_CODE_INTERPRETER_FILES_BUCKET_NAME}
        CorsConfiguration:
          CorsRules:
            - AllowedOrigins: ['*']
              AllowedMethods: ['GET']
              AllowedHeaders: ['*']
              MaxAge: 3000     
        BucketEncryption:
          ServerSideEncryptionConfiguration:
            - ServerSideEncryptionByDefault:
                SSEAlgorithm: AES256<|MERGE_RESOLUTION|>--- conflicted
+++ resolved
@@ -71,18 +71,6 @@
     OPENAI_API_KEY_ARN: ${self:custom.stageVariables.OPENAI_API_KEY_ARN} #  When using the OpenAI API, you need to provide the ARN of the secret that contains the API key The secret should be named OPENAI_API_KEY
     LLM_ENDPOINTS_SECRETS_NAME_ARN: ${self:custom.stageVariables.LLM_ENDPOINTS_SECRETS_NAME_ARN}
     LLM_ENDPOINTS_SECRETS_NAME: ${self:custom.stageVariables.LLM_ENDPOINTS_SECRETS_NAME}
-<<<<<<< HEAD
-   
-
-
-    
-
-
- 
-
-
-
-=======
     # Valid values are either "openai" or "azure"
     HASH_FILES_DYNAMO_TABLE: ${self:custom.stageVariables.HASH_FILES_DYNAMO_TABLE}
     ASSISTANTS_OPENAI_PROVIDER: ${self:custom.stageVariables.ASSISTANTS_OPENAI_PROVIDER}
@@ -100,7 +88,6 @@
     OBJECT_SIMULATE_ACCESS_API_ENDPOINT: ${self:custom.stageVariables.OBJECT_SIMULATE_ACCESS_API_ENDPOINT}
     OBJECT_ACCESS_SET_PERMISSIONS_ENDPOINT: ${self:custom.stageVariables.OBJECT_ACCESS_SET_PERMISSIONS_ENDPOINT}
     S3_RAG_CHUNKS_BUCKET_NAME: ${self:custom.stageVariables.S3_RAG_CHUNKS_BUCKET_NAME}
->>>>>>> ae8c7947
 
   iam:
     role:
