--- conflicted
+++ resolved
@@ -23,102 +23,7 @@
             "console": "integratedTerminal",
             "envFile": "${workspaceFolder}/.env.local",
             "cwd": "${workspaceFolder}/amplify-lambda"
-        },
-<<<<<<< HEAD
-        {
-            "name": "Debug ID Migration",
-=======
-        
-        { // ID Migration: Dry Run with Full Validation
-            "name": "Python: ID Migration (Dry Run)",
->>>>>>> 8c2eb260
-            "type": "debugpy",
-            "request": "launch",
-            "program": "${workspaceFolder}/scripts/id_migration.py",
-            "args": [
-<<<<<<< HEAD
-                "--csv-file", "migration_users.csv",
-                "--log", "migration.log",
-                "--dry-run"
-            ],
-            "console": "integratedTerminal",
-            "justMyCode": false,
-=======
-                "--dry-run",
-                "--csv-file", "migration_users.csv",
-                "--log", "debug_migration_dryrun.log"
-            ],
-            "console": "integratedTerminal",
-            "envFile": "${workspaceFolder}/.env.local",
-            "cwd": "${workspaceFolder}/scripts"
-        },
-        { // ID Migration: Generate CSV for S3 Consolidation Only
-            "name": "Python: ID Migration (Generate S3 Consolidation CSV)",
-            "type": "debugpy",
-            "request": "launch",
-            "program": "${workspaceFolder}/scripts/id_migration.py",
-            "args": [
-                "--no-id-change",
-                "--dry-run",
-                "--log", "debug_csv_generation.log"
-            ],
-            "console": "integratedTerminal",
-            "envFile": "${workspaceFolder}/.env.local",
-            "cwd": "${workspaceFolder}/scripts"
-        },
-        { // ID Migration: Real Run with Don't Backup (User Already Has Backups)
-            "name": "Python: ID Migration (Real - Don't Backup)",
-            "type": "debugpy",
-            "request": "launch",
-            "program": "${workspaceFolder}/scripts/id_migration.py",
-            "args": [
-                "--dont-backup",
-                "--csv-file", "migration_users.csv",
-                "--log", "debug_migration_no_backup.log",
-                "--no-confirmation"
-            ],
-            "console": "integratedTerminal",
-            "envFile": "${workspaceFolder}/.env.local",
-            "cwd": "${workspaceFolder}/scripts"
-        },
-        { // S3 Migration: Dry Run All Buckets
-            "name": "Python: S3 Migration (Dry Run - All)",
-            "type": "debugpy",
-            "request": "launch",
-            "program": "${workspaceFolder}/scripts/s3_data_migration.py",
-            "args": [
-                "--dry-run", 
-                "--bucket", "all",
-                "--log", "debug_s3_migration.log"
-            ],
-            "console": "integratedTerminal",
-            "envFile": "${workspaceFolder}/.env.local",
-            "cwd": "${workspaceFolder}/scripts"
-        },
-        { // S3 Migration: Specific Bucket Testing
-            "name": "Python: S3 Migration (Specific Bucket)",
-            "type": "debugpy",
-            "request": "launch",
-            "program": "${workspaceFolder}/scripts/s3_data_migration.py",
-            "args": [
-                "--dry-run", 
-                "--bucket", "conversations",
-                "--log", "debug_s3_specific.log"
-            ],
-            "console": "integratedTerminal",
-            "envFile": "${workspaceFolder}/.env.local",
-            "cwd": "${workspaceFolder}/scripts"
-        },
-        { // For debugging the backup prerequisite script
-            "name": "Python: Backup Prerequisite",
-            "type": "debugpy",
-            "request": "launch",
-            "program": "${workspaceFolder}/scripts/backup_prereq.py",
-            "args": ["--dry-run"],
-            "console": "integratedTerminal",
-            "envFile": "${workspaceFolder}/.env.local",
->>>>>>> 8c2eb260
-            "cwd": "${workspaceFolder}/scripts"
         }
+
     ]
 }