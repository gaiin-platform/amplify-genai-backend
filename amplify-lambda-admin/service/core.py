import json
import os
import uuid
from datetime import datetime, timezone
from botocore.exceptions import ClientError
from boto3.dynamodb.conditions import Attr
import boto3
from decimal import Decimal

from enum import Enum

from service.supported_models import update_supported_models, get_supported_models
from pycommon.api.ast_admin_groups import (
    get_all_ast_admin_groups,
    update_ast_admin_groups,
)
from pycommon.api.amplify_users import are_valid_amplify_users
from pycommon.api.ops_reqs import get_all_op
from base_feature_flags import feature_flags
from datetime import datetime
from botocore.config import Config
from service.user_services import is_in_amp_group
from pycommon.const import NO_RATE_LIMIT, APIAccessType
<<<<<<< HEAD
=======
from pycommon.decorators import required_env_vars
from pycommon.dal.providers.aws.resource_perms import (
    DynamoDBOperation, S3Operation, SecretsManagerOperation
)
>>>>>>> dad52e30
from pycommon.authz import validated, setup_validated, add_api_access_types
from schemata.schema_validation_rules import rules
from schemata.permissions import get_permission_checker

setup_validated(rules, get_permission_checker)
add_api_access_types([APIAccessType.ADMIN.value])

# Setup AWS DynamoDB access
dynamodb = boto3.resource("dynamodb")
admin_table = dynamodb.Table(os.environ["AMPLIFY_ADMIN_DYNAMODB_TABLE"])


class AdminConfigTypes(Enum):
    ADMINS = "admins"
    EMBEDDINGS = "embeddings"
    FEATURE_FLAGS = "featureFlags"
    APP_VARS = "applicationVariables"
    APP_SECRETS = "applicationSecrets"
    OPENAI_ENDPOINTS = "openaiEndpoints"
    AVAILABLE_MODELS = "supportedModels"
    DEFAULT_MODELS = "defaultModels"
    AST_ADMIN_GROUPS = "assistantAdminGroups"
    PPTX_TEMPLATES = "powerPointTemplates"
    AMPLIFY_GROUPS = "amplifyGroups"
    RATE_LIMIT = "rateLimit"
    PROMPT_COST_ALERT = "promtCostAlert"
    OPS = "ops"
    INTEGRATIONS = "integrations"
    EMAIL_SUPPORT = "emailSupport"
    DEFAULT_CONVERSATION_STORAGE = "defaultConversationStorage"
    AI_EMAIL_DOMAIN = 'aiEmailDomain'


# Map config_type to the corresponding secret name in Secrets Manager
secret_name_map = {
    AdminConfigTypes.APP_VARS: os.environ["APP_ARN_NAME"],
    AdminConfigTypes.APP_SECRETS: os.environ["SECRETS_ARN_NAME"],
    AdminConfigTypes.OPENAI_ENDPOINTS: os.environ["LLM_ENDPOINTS_SECRETS_NAME"],
}


# flow, list of feature flags that are user based
@required_env_vars({
    "AMPLIFY_ADMIN_DYNAMODB_TABLE": [DynamoDBOperation.GET_ITEM, DynamoDBOperation.PUT_ITEM],
    "AMPLIFY_ADMIN_LOGS_DYNAMODB_TABLE": [DynamoDBOperation.PUT_ITEM],
    "APP_ARN_NAME": [SecretsManagerOperation.GET_SECRET_VALUE, SecretsManagerOperation.PUT_SECRET_VALUE],
    "SECRETS_ARN_NAME": [SecretsManagerOperation.GET_SECRET_VALUE, SecretsManagerOperation.PUT_SECRET_VALUE],
    "LLM_ENDPOINTS_SECRETS_NAME": [SecretsManagerOperation.GET_SECRET_VALUE, SecretsManagerOperation.PUT_SECRET_VALUE],
})
@validated(op="update")
def update_configs(event, context, current_user, name, data):
    if not authorized_admin(current_user):
        return {"success": False, "message": "User is not an authorized admin"}
    token = data["access_token"]
    data = data["data"]
    configs = data["configurations"]

    # Pre-validate all users across all configurations with a single API call
    invalid_users_set = validate_users_across_configs(configs, token)

    response_data = {}
    for config in configs:
        config_type_val = config["type"]
        config_type = AdminConfigTypes(config_type_val)
        update_data = config["data"]  # The data to update
        print(f"\nUpdating: {config_type}")
        print(f"Data: {update_data}\n")

        update_result = handle_update_config(config_type, update_data, token, invalid_users_set)

        if update_result.get("success"):
            # Log the change
            log_item(
                config_type=config_type_val,
                username=current_user,
                details={"updated_data": json.dumps(update_data)},
            )
        response_data[config_type_val] = update_result

    if all(value.get("success") == True for value in response_data.values()):
        print("All successful")
        print(response_data)
        return {"success": True, "data": response_data}
    return {
        "success": False,
        "data": response_data,
        "message": "Some or all configuration updates were unsuccessful",
    }

def validate_users_across_configs(configs, token):
    """
    Efficiently validate users across multiple configurations with a single API call.
    
    Args:
        configs: List of configuration objects with 'type' and 'data' fields
        token: Authentication token
    
    Returns:
        set: Set of invalid users to avoid repeated API calls
    """
    all_users = set()
    
    # Collect all users from all configurations that need validation
    for config in configs:
        config_type = AdminConfigTypes(config["type"])
        update_data = config["data"]
        
        if config_type == AdminConfigTypes.ADMINS:
            all_users.update(update_data)
        elif config_type == AdminConfigTypes.AMPLIFY_GROUPS:
            for group_data in update_data.values():
                all_users.update(group_data.get("members", []))
        elif config_type == AdminConfigTypes.FEATURE_FLAGS:
            for feature_data in update_data.values():
                all_users.update(feature_data.get("userExceptions", []))
    
    # Make single API call if there are users to validate
    if all_users:
        _, invalid_users = are_valid_amplify_users(token, list(all_users))
        return set(invalid_users)
    
    return set()


def filter_valid_users(users, invalid_users_set):
    """Helper function to filter out invalid users from a list."""
    return [user for user in users if user not in invalid_users_set]


def validate_and_filter_users_in_config(config_type, update_data, invalid_users_set):
    """
    Filter users in a configuration object using pre-computed invalid users set.
    
    Args:
        config_type: Type of configuration
        update_data: Data to update
        invalid_users_set: Pre-computed set of invalid users
    """
    if config_type == AdminConfigTypes.ADMINS:
        return filter_valid_users(update_data, invalid_users_set)
            
    elif config_type == AdminConfigTypes.AMPLIFY_GROUPS:
        for group_data in update_data.values():
            users = group_data.get("members", [])
            if users:
                group_data["members"] = filter_valid_users(users, invalid_users_set)
        return update_data
        
    elif config_type == AdminConfigTypes.FEATURE_FLAGS:
        for feature_data in update_data.values():
            users = feature_data.get("userExceptions", [])
            if users:
                feature_data["userExceptions"] = filter_valid_users(users, invalid_users_set)
        return update_data
    
    # For config types that don't need user validation
    return update_data


def handle_update_config(config_type, update_data, token, invalid_users_set):
    """
    Handle configuration updates with pre-computed invalid users set.
    """

    # Handle non-user validation configs
    match config_type:
        case ( AdminConfigTypes.ADMINS
              | AdminConfigTypes.AMPLIFY_GROUPS
              | AdminConfigTypes.FEATURE_FLAGS ):
            processed_data = validate_and_filter_users_in_config(config_type, update_data, invalid_users_set)
            
            # Special handling for ADMINS - check if we have valid users
            if config_type == AdminConfigTypes.ADMINS and len(processed_data) == 0:
                return {"success": False, "message": "No valid users as admins."}
            
            return update_admin_config_data(config_type.value, processed_data)
        
        case ( AdminConfigTypes.RATE_LIMIT
            | AdminConfigTypes.PROMPT_COST_ALERT
            | AdminConfigTypes.INTEGRATIONS
            | AdminConfigTypes.EMAIL_SUPPORT
            | AdminConfigTypes.AI_EMAIL_DOMAIN
            | AdminConfigTypes.DEFAULT_CONVERSATION_STORAGE
            | AdminConfigTypes.DEFAULT_MODELS ):
            print(f"Updating {config_type.value} - {update_data}")
            return update_admin_config_data(config_type.value, update_data)

        case AdminConfigTypes.AVAILABLE_MODELS:
            return update_supported_models(token, {"models": update_data})

        case AdminConfigTypes.AST_ADMIN_GROUPS:
            return update_ast_admin_groups(token, {"groups": update_data})

        case AdminConfigTypes.PPTX_TEMPLATES:
            return update_pptx_data(config_type.value, update_data)

        case (AdminConfigTypes.APP_VARS
            | AdminConfigTypes.APP_SECRETS
            | AdminConfigTypes.OPENAI_ENDPOINTS):
            region_name = os.environ.get("AWS_REGION", "us-east-1")
            if config_type in secret_name_map:
                secret_name = secret_name_map[config_type]
                return update_secret(secret_name, region_name, update_data)
            return {"success": False, "message": "Invalid Secret Name"}

        case _:
            print("Unknown configuration type")
            return {"success": False, "message": "Unknown configuration type"}


def convert_floats_to_decimal(obj):
    """
    Recursively convert float values to Decimal for DynamoDB compatibility.
    """
    if isinstance(obj, float):
        return Decimal(str(obj))
    elif isinstance(obj, dict):
        return {key: convert_floats_to_decimal(value) for key, value in obj.items()}
    elif isinstance(obj, list):
        return [convert_floats_to_decimal(item) for item in obj]
    else:
        return obj


def update_admin_config_data(config_type, update_data):
    try:
        type_value = config_type
        # Convert any float values to Decimal for DynamoDB compatibility
        processed_data = convert_floats_to_decimal(update_data)
        
        admin_table.put_item(
            Item={
                "config_id": type_value,
                "data": processed_data,
                "last_updated": datetime.now(timezone.utc).isoformat(),
            }
        )
        return {"success": True, "data": f"{type_value} updated successfully."}
    except Exception as e:
        print(f"Error updating {type_value}: {str(e)}")
        return {"success": False, "message": f"Error updating {type_value}: {str(e)}"}


def get_secret(secret_name, region_name):
    # Create a Secrets Manager client
    session = boto3.session.Session()
    client = session.client(service_name="secretsmanager", region_name=region_name)

    try:
        get_secret_value_response = client.get_secret_value(SecretId=secret_name)
        secret_string = get_secret_value_response["SecretString"]
        secret_dict = json.loads(secret_string)
        return secret_dict
    except ClientError as e:
        print(f"Error getting secret: {e}")
        return None


def update_secret(secret_name, region_name, update_dict):
    # Create a Secrets Manager client
    session = boto3.session.Session()
    client = session.client(service_name="secretsmanager", region_name=region_name)

    try:
        # Get the current secret value
        get_secret_value_response = client.get_secret_value(SecretId=secret_name)
        secret_string = get_secret_value_response["SecretString"]
        secret_dict = json.loads(secret_string)

        # Update the secret dict with the new values
        secret_dict.update(update_dict)

        # Convert back to JSON string
        new_secret_string = json.dumps(secret_dict)

        # Put the updated secret
        client.put_secret_value(SecretId=secret_name, SecretString=new_secret_string)

        return {"success": True}
    except ClientError as e:
        # Handle exceptions
        return {"success": False, "message": str(e)}


def update_pptx_data(pptx_type, update_data):
    try:
        config_item = admin_table.get_item(Key={"config_id": pptx_type})
        if not "Item" in config_item:
            return {
                "success": False,
                "message": "Error getting {pptx_type} form the table",
            }

        existing_templates = config_item["Item"]["data"]
        # Create a Dictionary of Existing Templates
        existing_templates_dict = {
            template["name"]: template for template in existing_templates
        }

        # Update Templates
        for updated_template in update_data:
            name = updated_template["name"]
            if name in existing_templates_dict:
                existing_template = existing_templates_dict[name]
                # Update only the specified fields
                for key in ["isAvailable", "amplifyGroups"]:
                    if key in updated_template:
                        existing_template[key] = updated_template[key]
            else:
                existing_templates_dict[name] = {
                    "name": name,
                    "isAvailable": updated_template.get("isAvailable", False),
                    "amplifyGroups": updated_template.get("amplifyGroups", []),
                }

        # Save Updated Templates Back to the admin_table
        updated_templates = list(existing_templates_dict.values())
        return update_admin_config_data(pptx_type, updated_templates)

    except Exception as e:
        return {"success": False, "message": f"Error updating {pptx_type}: {str(e)}"}


@required_env_vars({
    "AMPLIFY_ADMIN_DYNAMODB_TABLE": [DynamoDBOperation.GET_ITEM, DynamoDBOperation.PUT_ITEM],
    "S3_CONVERSION_OUTPUT_BUCKET_NAME": [S3Operation.LIST_BUCKET],
    "APP_ARN_NAME": [SecretsManagerOperation.GET_SECRET_VALUE],
    "SECRETS_ARN_NAME": [SecretsManagerOperation.GET_SECRET_VALUE],
    "LLM_ENDPOINTS_SECRETS_NAME": [SecretsManagerOperation.GET_SECRET_VALUE],
})
@validated(op="read")
def get_configs(event, context, current_user, name, data):
    if not authorized_admin(current_user):
        return {"success": False, "message": "User is not an authorized admin"}

    query_params = event.get("queryStringParameters", {})
    lazy_load = int(query_params.get("lazy_load", "0"))

    configurations = {}

    if lazy_load:
        print("Loading admin table configs only")
        dynamo_config_types = [
            AdminConfigTypes.FEATURE_FLAGS,
            AdminConfigTypes.ADMINS,
            AdminConfigTypes.PPTX_TEMPLATES,
            AdminConfigTypes.AMPLIFY_GROUPS,
            AdminConfigTypes.RATE_LIMIT,
            AdminConfigTypes.PROMPT_COST_ALERT,
            AdminConfigTypes.INTEGRATIONS,
            AdminConfigTypes.EMAIL_SUPPORT,
            AdminConfigTypes.AI_EMAIL_DOMAIN,
            AdminConfigTypes.DEFAULT_CONVERSATION_STORAGE,
            AdminConfigTypes.DEFAULT_MODELS,
        ]

        for config_type in dynamo_config_types:
            try:
                # Attempt to retrieve the configuration from DynamoDB
                config_item = admin_table.get_item(Key={"config_id": config_type.value})
                new_data = None
                if "Item" in config_item:
                    new_data = config_item["Item"]["data"]
                    if config_type == AdminConfigTypes.FEATURE_FLAGS:
                        # Check if any base feature flags are missing and add them
                        missing_base_flags = check_and_update_missing_base_flags(
                            new_data
                        )
                        if missing_base_flags:
                            new_data.update(missing_base_flags)
                            print(
                                f"Added missing base feature flags: {list(missing_base_flags.keys())}"
                            )
                else:
                    # Configuration does not exist, initialize it
                    new_data = initialize_config(config_type)
                configurations[config_type.value] = new_data

            except Exception as e:
                print(f"Error retrieving or initializing {config_type.value}: {str(e)}")
                return {
                    "success": False,
                    "message": f"Error retrieving or initializing {config_type.value}: {str(e)}",
                }

    else:
        print("Loading remaining configs only")

        region_name = os.environ.get("AWS_REGION", "us-east-1")
        # secrets manager info
        for config_type, secret_name in secret_name_map.items():
            try:
                secret_value = get_secret(secret_name, region_name)
                configurations[config_type.value] = secret_value
            except ClientError as e:
                print(f"Error retrieving {config_type.value}: {str(e)}")
        # dyanmo table rows

        # print(data)
        token = data["access_token"]

        supported_models_result = get_supported_models(token)
        configurations[AdminConfigTypes.AVAILABLE_MODELS.value] = (
            supported_models_result["data"]
            if supported_models_result.get("success")
            else None
        )

        ast_admin_groups_result = get_all_ast_admin_groups(token)
        configurations[AdminConfigTypes.AST_ADMIN_GROUPS.value] = (
            ast_admin_groups_result["data"]
            if ast_admin_groups_result.get("success")
            else None
        )

        ops_result = get_all_op(token)
        configurations[AdminConfigTypes.OPS.value] = (
            ops_result["data"] if ops_result.get("success") else None
        )

    return {"success": True, "data": configurations}


def initialize_config(config_type):
    print("Initializing data: ", config_type.value)
    item = {
        "config_id": config_type.value,
        "data": None,
        "last_updated": datetime.now(timezone.utc).isoformat(),
    }

    if config_type == AdminConfigTypes.ADMINS:
        # Get ADMINS env var
        admins_env = os.environ.get("ADMINS", "")
        # Parse it into a list of strings
        admins_list = [
            admin.strip() for admin in admins_env.split(",") if admin.strip()
        ]

        item["data"] = admins_list

    elif config_type == AdminConfigTypes.FEATURE_FLAGS:
        # Transform feature_flags.FEATURE_FLAGS into required format
        transformed_flags = {}
        for feature_name, enabled in feature_flags.FEATURE_FLAGS.items():
            transformed_flags[feature_name] = {
                "enabled": enabled,
                "userExceptions": [],
                "amplifyGroupExceptions": [],
            }

        item["data"] = transformed_flags

    elif config_type == AdminConfigTypes.PPTX_TEMPLATES:
        # Initialize PPTX_TEMPLATES
        output_bucket_name = os.environ["S3_CONVERSION_OUTPUT_BUCKET_NAME"]
        s3_client = boto3.client("s3")

        try:
            # List objects in the 'templates/' prefix
            paginator = s3_client.get_paginator("list_objects_v2")
            pages = paginator.paginate(Bucket=output_bucket_name, Prefix="templates/")

            templates = []
            for page in pages:
                for obj in page.get("Contents", []):
                    key = obj["Key"]
                    if key.endswith("/"):  # Skip folders
                        continue
                    # Remove 'templates/' prefix to get the name
                    name = key[len("templates/") :]
                    if name:
                        templates.append(
                            {"name": name, "isAvailable": False, "amplifyGroups": []}
                        )

            item["data"] = templates

        except Exception as e:
            item["data"] = []
            print(f"Error listing PPTX templates from S3: {str(e)}")

    elif config_type == AdminConfigTypes.AMPLIFY_GROUPS:
        item["data"] = (
            {}
        )  # no groups means none have been added through cognito now the admin interface

    elif config_type == AdminConfigTypes.RATE_LIMIT:
        item["data"] = NO_RATE_LIMIT

    elif config_type == AdminConfigTypes.PROMPT_COST_ALERT:
        item["data"] = {
            "isActive": False,
            "cost": 5,
            "alertMessage": "This request will cost an estimated $<totalCost> (the actual cost may be more) and require <prompts> prompt(s).",
        }
    elif config_type == AdminConfigTypes.DEFAULT_MODELS:
        item["data"] = {
            "user": None,
            "advanced": None,
            "cheapest": None,
            "documentCaching": None,
            "agent": None,
            "embeddings": None
        }
    elif config_type == AdminConfigTypes.DEFAULT_CONVERSATION_STORAGE:
        item["data"] = "future-local"
    elif config_type == AdminConfigTypes.EMAIL_SUPPORT:
        item["data"] = {"isActive": False, "email": ""}
    elif config_type == AdminConfigTypes.AI_EMAIL_DOMAIN:
        item["data"] = ""
    elif config_type == AdminConfigTypes.INTEGRATIONS:
        item["data"] = {}  # No integrtaions have been initialized from the admin panel
    else:
        raise ValueError(f"Unknown config type: {config_type}")
    try:
        admin_table.put_item(Item=item)
        print(f"Config Item Initialized: {config_type.value}")
    except Exception as e:
        print(f"Error initializing AMPLIFY_GROUPS config: {str(e)}")

    return item["data"]


@required_env_vars({
    "AMPLIFY_ADMIN_DYNAMODB_TABLE": [DynamoDBOperation.GET_ITEM],
})
@validated(op="read")
def get_user_app_configs(event, context, current_user, name, data):
    # For quick table data only, anything with more complex logic should be its own endpoint
    app_configs = [
        AdminConfigTypes.EMAIL_SUPPORT,
        AdminConfigTypes.DEFAULT_CONVERSATION_STORAGE,
        AdminConfigTypes.AI_EMAIL_DOMAIN,
    ]
    configs = {}
    for config_type in app_configs:
        try:
            response = admin_table.get_item(Key={"config_id": config_type.value})
            if "Item" in response:
                configs[config_type.value] = response["Item"]["data"]
            else:
                print(f"No {config_type.value} Data Found, skipping...")
        except Exception as e:
            return {
                "success": False,
                "message": f"Error retrieving {config_type.value} Data: {str(e)}",
            }

    return {"success": True, "data": configs}


@required_env_vars({
    "AMPLIFY_ADMIN_DYNAMODB_TABLE": [DynamoDBOperation.GET_ITEM, DynamoDBOperation.PUT_ITEM],
})
@validated(op="read")
def get_user_feature_flags(event, context, current_user, name, data):
    # Retrieve feature flags from DynamoDB
    try:
        response = admin_table.get_item(
            Key={"config_id": AdminConfigTypes.FEATURE_FLAGS.value}
        )
        if "Item" in response:
            feature_flags = response["Item"].get("data", {})
            # Check if any base feature flags are missing and add them
            missing_base_flags = check_and_update_missing_base_flags(feature_flags)
            if missing_base_flags:
                feature_flags.update(missing_base_flags)
                print(
                    f"Added missing base feature flags: {list(missing_base_flags.keys())}"
                )
        else:
            feature_flags = initialize_config(AdminConfigTypes.FEATURE_FLAGS)
    except Exception as e:
        return {
            "success": False,
            "message": f"Error retrieving feature flags: {str(e)}",
        }

    # Compute user-specific feature flags
    user_feature_flags = {}

    for feature_name, config in feature_flags.items():
        enabled = config.get("enabled", False)
        user_exceptions = config.get("userExceptions", [])

        # Flip the 'enabled' value if user is in exceptions or a member of an  amplifyGroupExceptions
        if current_user in user_exceptions or is_in_amp_group(
            current_user, config.get("amplifyGroupExceptions", [])
        ):
            enabled = not enabled

        user_feature_flags[feature_name] = enabled

    # Add Admin Interface Access
    user_feature_flags["adminInterface"] = authorized_admin(current_user, True)
    # print("users: ", user_feature_flags)
    return {"success": True, "data": user_feature_flags}


def check_and_update_missing_base_flags(stored_flags):
    """
    Check if any base feature flags are missing from the stored flags.
    If missing flags are found, update the DynamoDB table and return the missing flags.

    Args:
        stored_flags (dict): The feature flags stored in DynamoDB

    Returns:
        dict: Missing feature flags that were added, or empty dict if none were missing
    """
    # Find flags in base_flags that are not in stored_flags
    missing_flags = {}
    for flag_name, enabled in feature_flags.FEATURE_FLAGS.items():
        if flag_name not in stored_flags:
            # Create the default structure for a new feature flag
            missing_flags[flag_name] = {
                "enabled": enabled,
                "userExceptions": [],
                "amplifyGroupExceptions": [],
            }

    # If we found missing flags, update the DynamoDB table
    if missing_flags:
        print("Updating Missing flags: ", missing_flags.keys())
        # Create a new dictionary with all flags (existing + missing)
        updated_flags = {**stored_flags, **missing_flags}

        try:
            # Update the DynamoDB table with the merged flags
            admin_table.put_item(
                Item={
                    "config_id": AdminConfigTypes.FEATURE_FLAGS.value,
                    "data": updated_flags,
                    "last_updated": datetime.now(timezone.utc).isoformat(),
                }
            )
            print(
                f"Updated feature flags in DynamoDB with {len(missing_flags)} new base flags"
            )
        except Exception as e:
            print(f"Error updating feature flags in DynamoDB: {str(e)}")
            # We'll return an empty dict if we couldn't update the table
            return {}

    return missing_flags


@required_env_vars({
    "AMPLIFY_ADMIN_DYNAMODB_TABLE": [DynamoDBOperation.GET_ITEM],
})
@validated(op="read")
def get_pptx_for_users(event, context, current_user, name, data):
    try:
        # Attempt to retrieve the PPTX_TEMPLATES configuration from DynamoDB
        config_item = admin_table.get_item(
            Key={"config_id": AdminConfigTypes.PPTX_TEMPLATES.value}
        )
        if "Item" in config_item:
            templates = config_item["Item"]["data"]
            # Filter templates that are available
            available_templates = [
                template["name"]
                for template in templates
                if template.get("isAvailable", False)
                or is_in_amp_group(current_user, template.get("amplifyGroups", []))
            ]
            return {"success": True, "data": available_templates}
        else:
            # Configuration does not exist, return empty list
            return {"success": True, "data": []}

    except Exception as e:
        print(f"Error retrieving PPTX_TEMPLATES: {str(e)}")
        return {
            "success": False,
            "message": f"Error retrieving PPTX_TEMPLATES: {str(e)}",
        }


@required_env_vars({
    "AMPLIFY_ADMIN_DYNAMODB_TABLE": [DynamoDBOperation.GET_ITEM, DynamoDBOperation.PUT_ITEM],
    "S3_CONVERSION_OUTPUT_BUCKET_NAME": [S3Operation.DELETE_OBJECT],
})
@validated(op="delete")
def delete_pptx_by_admin(event, context, current_user, name, data):
    query_params = event.get("queryStringParameters", {})
    print("Query params: ", query_params)
    template_name = query_params.get("template_name", "")
    if not template_name or not template_name.endswith(".pptx"):
        return {
            "success": False,
            "message": "Invalid or missing template name parameter",
        }

    if not template_name:
        return {"success": False, "message": "Template name is required for deletion."}

    if not authorized_admin(current_user):
        return {"success": False, "message": "User is not an authorized admin."}

    s3_client = boto3.client("s3")
    output_bucket_name = os.environ["S3_CONVERSION_OUTPUT_BUCKET_NAME"]

    try:
        # Retrieve Existing PPTX_TEMPLATES Configuration
        config_item = admin_table.get_item(
            Key={"config_id": AdminConfigTypes.PPTX_TEMPLATES.value}
        )
        if "Item" in config_item:
            existing_templates = config_item["Item"]["data"]
        else:
            # Configuration does not exist, cannot delete
            return {
                "success": False,
                "message": "No PPTX templates configuration found.",
            }

        updated_templates = []
        for template in existing_templates:
            if template["name"] != template_name:
                updated_templates.append(template)

        # Update the Configuration in DynamoDB
        admin_table.put_item(
            Item={
                "config_id": AdminConfigTypes.PPTX_TEMPLATES.value,
                "data": updated_templates,
                "last_updated": datetime.now(timezone.utc).isoformat(),
            }
        )

        #  Delete the PPTX File from S3
        pptx_key = f"templates/{template_name}"
        try:
            s3_client.delete_object(Bucket=output_bucket_name, Key=pptx_key)
        except Exception as e:
            print(f"Error deleting PPTX file from S3: {str(e)}")
            return {
                "success": False,
                "message": f"Error deleting PPTX file from S3: {str(e)}",
            }

        return {
            "success": True,
            "message": f"Template '{template_name}' deleted successfully.",
        }

    except Exception as e:
        print(f"Error deleting template: {str(e)}")
        return {"success": False, "message": f"Error deleting template: {str(e)}"}


@required_env_vars({
    "AMPLIFY_ADMIN_LOGS_DYNAMODB_TABLE": [DynamoDBOperation.PUT_ITEM],
    "AMPLIFY_ADMIN_DYNAMODB_TABLE": [DynamoDBOperation.GET_ITEM, DynamoDBOperation.PUT_ITEM],
    "S3_CONVERSION_OUTPUT_BUCKET_NAME": [S3Operation.PUT_OBJECT],
})
@validated(op="upload")
def generate_presigned_url_for_upload(event, context, current_user, name, data):
    data = data["data"]
    template_name = data.get("fileName", "")
    if not template_name or not template_name.endswith(".pptx"):
        return {
            "success": False,
            "message": "A valid PPTX template name is required for upload.",
        }

    is_available = data.get("isAvailable", True)
    amplify_groups = data.get("amplifyGroups", [])
    content_type = data.get("contentType", "")
    content_md5 = data.get("md5", "")

    is_available_str = "true" if is_available else "false"
    amplify_groups_str = ",".join(amplify_groups)

    if not template_name:
        return {"success": False, "message": "Template name is required for upload."}

    # Authorize the User
    log_item(
        None,
        current_user,
        f"Authentication user for the purpose of: Upload PowerPoint Template",
    )
    if not authorized_admin(current_user):
        return {"success": False, "message": "User is not an authorized admin."}

    output_bucket_name = os.environ["S3_CONVERSION_OUTPUT_BUCKET_NAME"]
    pptx_key = f"templates/{template_name}"

    try:
        config = Config(signature_version="s3v4")  # Force AWS Signature Version 4
        s3_client = boto3.client("s3", config=config)
        # Generate a presigned URL for put_object
        presigned_url = s3_client.generate_presigned_url(
            "put_object",
            Params={
                "Bucket": output_bucket_name,
                "Key": pptx_key,
                "ContentType": content_type,
                "Metadata": {
                    "isavailable": is_available_str,
                    "amplifygroups": amplify_groups_str,
                },
                "ContentMD5": content_md5,
            },
            ExpiresIn=3600,  # URL expires in 1 hour
        )

        print("\n", presigned_url)

        return {"success": True, "presigned_url": presigned_url}
    except ClientError as e:
        print(f"Error generating presigned URL: {str(e)}")
        return {
            "success": False,
            "message": f"Error generating presigned URL: {str(e)}",
        }


<<<<<<< HEAD
=======
@required_env_vars({
    "AMPLIFY_ADMIN_DYNAMODB_TABLE": [DynamoDBOperation.GET_ITEM],
})
@validated(op="read")
def get_user_amplify_groups(event, context, current_user, name, data):
    # will need some rework - for now we are just going to return all the groups
    all_groups = get_all_amplify_groups()
    if not all_groups:
        return {"success": False, "message": "No Amplify Groups Found"}
    return {"success": True, "data": list(all_groups.keys())}


def get_all_amplify_groups():
    try:
        config_item = admin_table.get_item(
            Key={"config_id": AdminConfigTypes.AMPLIFY_GROUPS.value}
        )
        if "Item" in config_item and "data" in config_item["Item"]:
            return config_item["Item"]["data"]
        else:
            print("No Amplify Groups Found")
    except Exception as e:
        print(f"Error retrieving {AdminConfigTypes.AMPLIFY_GROUPS.value}: {str(e)}")
    return None


@required_env_vars({
    "AMPLIFY_ADMIN_DYNAMODB_TABLE": [DynamoDBOperation.GET_ITEM],
})
@validated(op="read")
def get_user_affiliated_groups(event, context, current_user, name, data):
    try:
        all_groups = get_all_amplify_groups()
        if not all_groups:
            return {"success": False, "message": "No Amplify Groups Found"}
        
        affiliated_groups = find_all_user_groups(current_user, all_groups)
        return {"success": True, "data": affiliated_groups, "all_groups": all_groups}
    except Exception as e:
        print(f"Error retrieving user affiliated groups: {str(e)}")
        return {"success": False, "message": f"Error retrieving user affiliated groups: {str(e)}"}


def find_all_user_groups(current_user, all_groups):
    """
    Find all groups a user is affiliated with (direct and indirect membership).
    
    Returns a list of group names the user belongs to.
    """
    affiliated = []
    
    # Phase 1: Find all groups where user is a direct member
    direct_groups = set()
    for group_name, group_data in all_groups.items():
        members = group_data.get("members", [])
        if current_user in members:
            direct_groups.add(group_name)
            affiliated.append(group_name)
    
    # Phase 2: Find all groups that include user's groups (directly or indirectly)
    # Use BFS to find all groups that eventually include user's direct groups
    for group_name, group_data in all_groups.items():
        if group_name not in direct_groups:  # Skip already found direct groups
            visited = set()
            if group_includes_user_groups(group_name, direct_groups, all_groups, visited):
                affiliated.append(group_name)
    
    return affiliated


def group_includes_user_groups(group_name, user_direct_groups, all_groups, visited):
    """
    Check if a group includes any of the user's direct groups through its includeFromOtherGroups chain.
    """
    if group_name not in all_groups or group_name in visited:
        return False
    
    visited.add(group_name)
    group_data = all_groups[group_name]
    
    # Check if this group directly includes any of user's direct groups
    includes = group_data.get("includeFromOtherGroups", [])
    for included_group in includes:
        if included_group in user_direct_groups:
            return True
        # Recursively check if included group eventually includes user's groups
        if group_includes_user_groups(included_group, user_direct_groups, all_groups, visited):
            return True
    
    return False


@required_env_vars({
    "AMPLIFY_ADMIN_DYNAMODB_TABLE": [DynamoDBOperation.GET_ITEM],
})
@validated(op="read")
def verify_is_in_amp_group(event, context, current_user, name, data):
    amp_groups = data["data"]["groups"]
    try:
        isMember = is_in_amp_group(current_user, amp_groups)
        print(f"User {current_user} is in group: {isMember}")
        return {"success": True, "isMember": isMember}
    except Exception as e:
        print(f"Error verifying is in amp group: {str(e)}")
        return {"success": False, "message": f"Error verifying is in amp group: {str(e)}"}


def is_in_amp_group(current_user, check_amplify_groups):
    if len(check_amplify_groups) == 0:
        return False
    """
    Given a current_user and a list of group names (check_amplify_groups), determine if the user
    has access via direct or indirect (nested) membership in any of these groups.

    Steps:
    1. Retrieve all_amplify_groups from the admin table.
    2. For each group in check_amplify_groups, check if the user is a member.
    3. If found in any, return True. Otherwise, return False.
    """

    all_amplify_groups = get_all_amplify_groups()
    if all_amplify_groups is None:
        raise Exception("No Amplify Groups Found")
    
    if not all_amplify_groups or len(all_amplify_groups) == 0:
        return False

    # Check each provided group in check_amplify_groups for user membership
    visited = set()
    for group_name in check_amplify_groups:
        if user_in_group(group_name, current_user, all_amplify_groups, visited):
            return True

    # If none of the groups matched, user is not in any Amplify Group
    return False


def user_in_group(group_name, current_user, all_amplify_groups, visited):
    """
    Checks if `current_user` is in `group_name` directly or through nested groups.
    Avoids infinite loops using the `visited` set.
    """
    # If the group does not exist in the map, return False
    # If we have already visited this group, return False to avoid cycles
    if group_name not in all_amplify_groups or group_name in visited:
        return False

    visited.add(group_name)

    cur_group = all_amplify_groups[group_name]

    # Check direct membership
    members = cur_group.get("members", [])
    if current_user in members:
        return True

    # Check include groups
    for include_group_name in cur_group.get("includeFromOtherGroups", []):
        if user_in_group(include_group_name, current_user, all_amplify_groups, visited):
            return True

    # If user not found here or in any included groups
    return False

>>>>>>> dad52e30

@required_env_vars({
    "AMPLIFY_ADMIN_DYNAMODB_TABLE": [DynamoDBOperation.GET_ITEM, DynamoDBOperation.PUT_ITEM],
    "AMPLIFY_ADMIN_LOGS_DYNAMODB_TABLE": [DynamoDBOperation.PUT_ITEM],
})
@validated(op="read")
def verify_valid_admin(event, context, current_user, name, data):
    purpose = data["data"]["purpose"]
    print(f"{current_user} is being verified for the purpose of: {purpose}")
    log_item(None, current_user, f"Authentication user for the purpose of: {purpose}")
    return {"success": True, "isAdmin": authorized_admin(current_user)}



def authorized_admin(current_user, forFeatureFlags=False):
    try:
        # Get the 'admins' configuration item
        response = admin_table.get_item(
            Key={"config_id": AdminConfigTypes.ADMINS.value}
        )
        if "Item" in response:
            admins_list = response["Item"].get("data", [])
            if current_user in admins_list:
                print(current_user + " is authorized to make changes.")
                return True
        else:
            print("No admins list in the admins table...")
            init_admins = initialize_config(AdminConfigTypes.ADMINS)
            return current_user in init_admins

    except Exception as e:
        print(f"Error in authorized_admin: {str(e)}")
    print(current_user + " is not authorized to make changes.")

    # using for authentication
    if not forFeatureFlags:
        log_item(
            "AUTH FAIL",
            current_user,
            current_user + " is not authorized to make changes.",
        )
    return False


def log_item(config_type, username, details):
    audit_table = dynamodb.Table(os.environ["AMPLIFY_ADMIN_LOGS_DYNAMODB_TABLE"])
    audit_table.put_item(
        Item={
            "log_id": f"{username}/{ str(uuid.uuid4())}",
            "timestamp": datetime.now(timezone.utc).isoformat(),
            "configuration": config_type,
            "user": username,
            "details": details,
        }
    )


def sync_assistant_admins(event, context):
    print("Syncing Assistant Admin Interface Users...")
    AST_ADMIN_UI_FLAG = "assistantAdminInterface"
    groups_table = dynamodb.Table(os.environ["ASSISTANT_GROUPS_DYNAMO_TABLE"])
    # Retrieve feature flags from DynamoDB
    feature_flags = None
    try:
        response = admin_table.get_item(
            Key={"config_id": AdminConfigTypes.FEATURE_FLAGS.value}
        )
        if "Item" in response:
            feature_flags = response["Item"].get("data", {})
        else:
            print("Feature flags are being initialized..")
            # ast admin is set to false so it will get updated to the table
            feature_flags = initialize_config(AdminConfigTypes.FEATURE_FLAGS)
    except Exception as e:
        print(f"Error retrieving feature flags: {str(e)}")
        return {"statusCode": 500, "body": f"Error retrieving feature flags: {str(e)}"}

    if not feature_flags or AST_ADMIN_UI_FLAG not in feature_flags:
        print(f"Error retrieving feature flags")
        return {"statusCode": 500, "body": f"Error retrieving feature flags"}

    admin_feature = feature_flags[AST_ADMIN_UI_FLAG]

    # everyone has access, no need to continue
    if admin_feature.get("enabled", False):
        return {
            "statusCode": 200,
            "body": f"The admin interface is public. No changes needed.",
        }

    groups = []
    try:
        response = groups_table.scan()
        groups.extend(response.get("Items", []))

        # Handle pagination if there are more records
        while "LastEvaluatedKey" in response:
            response = groups_table.scan(ExclusiveStartKey=response["LastEvaluatedKey"])
            groups.extend(response.get("Items", []))

    except Exception as e:
        print(f"An error occurred while retrieving groupss: {e}")
        return {
            "statusCode": 500,
            "body": f"An error occurred while retrieving groupss: {e}",
        }

    # go through all groups and collect the admins and writes
    access_to_users_set = set()
    for group_item in groups:
        # members should be a dict like: {'username': 'admin' or 'write' or 'read'}
        members = group_item.get("members", {})
        for username, perm in members.items():
            if perm in ("admin", "write"):
                access_to_users_set.add(username)

    user_exceptions = admin_feature.get("userExceptions", [])
    current_exceptions_set = set(user_exceptions)

    if current_exceptions_set == access_to_users_set:
        print("No updates needed. ")
        return {"statusCode": 200, "body": "No updates needed. "}
    print("\nUsers needing access", access_to_users_set)

    adding = access_to_users_set - current_exceptions_set
    if adding:
        print("\nNew Users added:", adding)
    removing = current_exceptions_set - access_to_users_set
    if removing:
        print("Existing Users removed:", removing)

    admin_feature["userExceptions"] = list(
        access_to_users_set
    )  # overwrite, this capture when someone loses access to the admin interface

    feature_flags[AST_ADMIN_UI_FLAG] = admin_feature

    update_res = update_admin_config_data(
        AdminConfigTypes.FEATURE_FLAGS.value, feature_flags
    )
    if not update_res["success"]:
        print(f"Error updating feature flags: {update_res['message']}")
        return {
            "statusCode": 500,
            "body": f"Error updating feature flags: {update_res['message']}",
        }
    else:
        print("Feature flags updated successfully.")
        return {"statusCode": 200, "body": "Feature flags updated successfully."}<|MERGE_RESOLUTION|>--- conflicted
+++ resolved
@@ -21,13 +21,10 @@
 from botocore.config import Config
 from service.user_services import is_in_amp_group
 from pycommon.const import NO_RATE_LIMIT, APIAccessType
-<<<<<<< HEAD
-=======
 from pycommon.decorators import required_env_vars
 from pycommon.dal.providers.aws.resource_perms import (
     DynamoDBOperation, S3Operation, SecretsManagerOperation
 )
->>>>>>> dad52e30
 from pycommon.authz import validated, setup_validated, add_api_access_types
 from schemata.schema_validation_rules import rules
 from schemata.permissions import get_permission_checker
@@ -849,8 +846,6 @@
         }
 
 
-<<<<<<< HEAD
-=======
 @required_env_vars({
     "AMPLIFY_ADMIN_DYNAMODB_TABLE": [DynamoDBOperation.GET_ITEM],
 })
@@ -1015,7 +1010,6 @@
     # If user not found here or in any included groups
     return False
 
->>>>>>> dad52e30
 
 @required_env_vars({
     "AMPLIFY_ADMIN_DYNAMODB_TABLE": [DynamoDBOperation.GET_ITEM, DynamoDBOperation.PUT_ITEM],
