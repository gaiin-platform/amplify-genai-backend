# This script is useful in migrating user ID's from one format to another.
# It is especially helpful in the event that, during SSO, the `username` needs
# to be changed.
# One example might be that SSO was initially set up to use email for username
# and then later changed some thing immutable so that email address changes don't
# impact the user.
import sys
import csv
import argparse
import boto3
import json
from datetime import datetime
from typing import Dict, Tuple
from boto3.dynamodb.conditions import Key
from boto3.dynamodb.conditions import Attr

from config import CONFIG as tables
from s3_data_migration import (
    migrate_workflow_templates_bucket_for_user, 
    migrate_scheduled_tasks_logs_bucket_for_user,
    migrate_artifacts_bucket_for_user,
    migrate_user_settings_for_user,
    migrate_conversations_bucket_for_user,
    migrate_shares_bucket_for_user,
    migrate_code_interpreter_files_bucket_for_user,
    migrate_agent_state_bucket_for_user,
    migrate_group_assistant_conversations_bucket_for_user
)

dynamodb = boto3.resource("dynamodb")


def paginated_query(table_name: str, key_name: str, value: str, index_name: str = None):
    """
    Generator for paginated DynamoDB query results.
    Yields items matching Key(key_name).eq(value).
    """
    table = dynamodb.Table(table_name)
    kwargs = {"KeyConditionExpression": Key(key_name).eq(value)}
    if index_name:
        kwargs["IndexName"] = index_name

    while True:
        response = table.query(**kwargs)
        for item in response.get("Items", []):
            yield item
        if "LastEvaluatedKey" not in response:
            break
        kwargs["ExclusiveStartKey"] = response["LastEvaluatedKey"]


def paginated_scan(
    table_name: str, attr_name: str, value: str, begins_with: bool = False
):
    """
    Generator for paginated DynamoDB scan results.
    Yields items matching Attr(attr_name).eq(value).
    """
    table = dynamodb.Table(table_name)
    if begins_with:
        kwargs = {"FilterExpression": Attr(attr_name).begins_with(value)}
    else:
        kwargs = {"FilterExpression": Attr(attr_name).eq(value)}

    while True:
        response = table.scan(**kwargs)
        for item in response.get("Items", []):
            yield item
        if "LastEvaluatedKey" not in response:
            break
        kwargs["ExclusiveStartKey"] = response["LastEvaluatedKey"]


def log(*messages):
    for message in messages:
        print(f"[{datetime.now()}]", message)


def parse_args():
    parser = argparse.ArgumentParser(
        description="Migrate user IDs from one format to another."
    )
    parser.add_argument(
        "--dry-run",
        action="store_true",
        help="Do not make any changes, just show what would happen.",
    )
    parser.add_argument(
        "--csv-file",
        required=True,
        help="Path to the CSV file containing migration data.",
    )
    parser.add_argument(
        "--log", required=True, help="Log output to the specified file."
    )
    return parser.parse_args()


def get_tables_from_config_file() -> Dict[str, str]:
    """
    Reads the configuration file and returns a dictionary of table names,
    excluding the entry with the key 'needs_edit'.

    Returns:
        Dict[str, str]: A dictionary containing table names from the configuration file,
        with 'needs_edit' removed.
    """
    t = tables.copy()
    del t["needs_edit"]
    return t


def tables_ok(table_names: Dict[str, str], continue_anyway: bool = False) -> bool:
    """
    Checks if the required DynamoDB tables exist and prompts the user for confirmation to proceed.

    Args:
        table_names (Dict[str, str]): A dictionary mapping logical table names to DynamoDB table names.
        continue_anyway (bool, optional): If True, continues execution even if some tables do not exist,
            setting their values to None. Defaults to False.

    Returns:
        bool: True if all required tables exist (or continue_anyway is True) and the user confirms to proceed;
            False otherwise.

    Side Effects:
        - Logs messages about missing tables and table mappings.
        - Prompts the user for confirmation via input.
    """
    try:
        existing_tables = dynamodb.meta.client.list_tables()["TableNames"]
        for table_key, table_value in table_names.items():
            if table_value not in existing_tables:
                if continue_anyway:
                    log(f"Table {table_value} does not exist, but continuing anyway.")
                    table_names[table_key] = None
                    continue
                else:
                    log(f"Table {table_value} does not exist.")
                    return False
        table_names = {k: v for k, v in table_names.items() if v is not None}
        # Print the table mapping and ask the user to
        # confirm they have accepted the terms
        log("The following tables will be used:")
        for k, v in table_names.items():
            log(f"\t{k}: {v}")
        response = input("Have you accepted the terms and wish to proceed? (yes/no): ")
        if response.lower() != "yes":
            log("User did not accept the terms. Exiting.")
            return False
        return True

    except Exception as e:
        log(f"Error checking tables: {e}")
        return False


def get_user(old_id: str) -> dict | None:
    """Fetch user by old ID."""
    table = table_names.get("COGNITO_USERS_DYNAMODB_TABLE")
    try:
        account = dynamodb.Table(table)
        response = account.query(KeyConditionExpression=Key("user_id").eq(old_id))
        if "Items" in response and response["Items"]:
            return response["Items"][0]
        else:
            return None
    except Exception as e:
        return None


def get_users_from_csv(file_path: str) -> Dict[str, str]:
    """Read CSV and return mapping of old_id to new_id."""
    users = {}
    try:
        with open(file_path, mode="r") as csvfile:
            reader = csv.DictReader(csvfile)
            for row in reader:
                old_id = row.get("old_id")
                new_id = row.get("new_id")
                if old_id and new_id:
                    if new_id in users.values():
                        log(
                            f"Warning: Duplicate new_id {new_id} found. Clean up CSV and try again."
                        )
                        sys.exit(1)
                    users[old_id] = new_id
                else:
                    log(f"Skipping invalid row: {row}")
    except Exception as e:
        log(f"Error reading CSV file {file_path}: {e}")
        sys.exit(1)
    return users


## Starting Here is all the functions that actually update the data ###
## ----------------------------------------------------------------- ##


# "COGNITO_USERS_DYNAMODB_TABLE": "amplify-v6-object-access-dev-cognito-users",
def update_user_id(old_id: str, new_id: str, dry_run: bool) -> bool:
    """Update the user ID of the given user."""
    msg = f"[update_user_id][dry-run: {dry_run}] %s"
    try:
        user = get_user(old_id)
        user_table = table_names.get("COGNITO_USERS_DYNAMODB_TABLE")
        # update username
        if not user:
            log(msg % f"User with old ID {old_id} not found.")
            return False
        log(msg % f"Found user with old ID {old_id}.\n\tExisting Data: {user}")
        user["user_id"] = new_id
        if dry_run:
            log(
                msg
                % f"Would update user ID from {old_id} to {new_id}.\n\tNew Data: {user}"
            )
            return True
        else:
            # save the user back to the table
            log(
                msg % f"Updating user ID from {old_id} to {new_id}.\n\tNew Data: {user}"
            )
            dynamodb.Table(user_table).put_item(Item=user)
            return True
    except Exception as e:
        log(msg % f"Error updating user ID from {old_id} to {new_id}: {e}")
        return False


# "AMPLIFY_ADMIN_DYNAMODB_TABLE" : "amplify-v6-admin-dev-admin-configs",
def update_amplify_admin_table(old_id: str, new_id: str, dry_run: bool) -> bool:
    """Update all admin configs associated with the old user ID to the new user ID."""
    msg = f"[update_amplify_admin_table][dry-run: {dry_run}] %s"
    table = table_names.get("AMPLIFY_ADMIN_DYNAMODB_TABLE")
    amplify_admin_table = dynamodb.Table(table)

    # For the 'admins' config, we could just do this record a single time
    # by using the CSV file and constructing the proper list. This would
    # be the most efficient way to do it - but its a one time shot and so
    # I'm doing it the easy way for now.
    admin_config = amplify_admin_table.get_item(Key={"config_id": "admins"})
    if not "Item" in admin_config:
        log(msg % f"No admin config found in {table}.")
    else:
        admin_data = list(set(admin_config["Item"].get("data", [])))
        if old_id in admin_data:
            log(
                msg
                % f"Found admin config with old ID {old_id}.\n\tExisting Data: {admin_data}"
            )
            new_admin_data = list(
                set([new_id if uid == old_id else uid for uid in admin_data])
            )
            if dry_run:
                log(
                    msg
                    % f"Would update admin config data to:\n\tNew Data: {new_admin_data}"
                )
            else:
                log(
                    msg
                    % f"Updating admin config data to:\n\tNew Data: {new_admin_data}"
                )
                amplify_admin_table.put_item(
                    Item={"config_id": "admins", "data": new_admin_data}
                )

    # A similar dilemma is presented here and I maintain that this table desperately needs a restructure.
    group_config = amplify_admin_table.get_item(Key={"config_id": "amplifyGroups"})
    if not "Item" in group_config:
        log(msg % f"No amplifyGroups config found in {table}.")
    else:
        group_data = group_config["Item"].get("data", {})
        updated = False
        for group_name, group_info in group_data.items():
            members = list(set(group_info.get("members", [])))
            if old_id in members:
                log(
                    msg
                    % f"Found amplifyGroups config with old ID {old_id} in group {group_name}.\n\tExisting Data: {members}"
                )
                new_members = list(
                    set([new_id if uid == old_id else uid for uid in members])
                )
                group_info["members"] = new_members
                updated = True
                if dry_run:
                    log(
                        msg
                        % f"Would update members of group {group_name} to:\n\tNew Data: {new_members}"
                    )
                else:
                    log(
                        msg
                        % f"Updating members of group {group_name} to:\n\tNew Data: {new_members}"
                    )
        if updated and not dry_run:
            amplify_admin_table.put_item(
                Item={"config_id": "amplifyGroups", "data": group_data}
            )

    # And the most complicated of the tables....
    feature_flags_config = amplify_admin_table.get_item(
        Key={"config_id": "featureFlags"}
    )
    if not "Item" in feature_flags_config:
        log(msg % f"No featureFlags config found in {table}.")
    else:
        feature_flags_data = feature_flags_config["Item"].get("data", {})
        updated = False
        for flag_name, flag_info in feature_flags_data.items():
            user_exceptions = list(set(flag_info.get("userExceptions", [])))
            if old_id in user_exceptions:
                log(
                    msg
                    % f"Found featureFlags config with old ID {old_id} in flag {flag_name}.\n\tExisting Data: {user_exceptions}"
                )
                new_user_exceptions = list(
                    set([new_id if uid == old_id else uid for uid in user_exceptions])
                )
                flag_info["userExceptions"] = new_user_exceptions
                updated = True
                if dry_run:
                    log(
                        msg
                        % f"Would update userExceptions of flag {flag_name} to:\n\tNew Data: {new_user_exceptions}"
                    )
                else:
                    log(
                        msg
                        % f"Updating userExceptions of flag {flag_name} to:\n\tNew Data: {new_user_exceptions}"
                    )
        if updated and not dry_run:
            amplify_admin_table.put_item(
                Item={"config_id": "featureFlags", "data": feature_flags_data}
            )


### User object related tables ###
# "ACCOUNTS_DYNAMO_TABLE": "amplify-v6-lambda-dev-accounts",
# DONE
def update_accounts(old_id: str, new_id: str, dry_run: bool) -> bool:
    """Update all accounts associated with the old user ID to the new user ID."""
    msg = f"[update_accounts][dry-run: {dry_run}] %s"
    table = table_names.get("ACCOUNTS_DYNAMO_TABLE")
    try:

        ret = False
        for item in paginated_query(table, "user", old_id):
            log(
                msg
                % f"Found accounts record for user ID {old_id}.\n\tExisting Data: {item}"
            )
            item["user"] = new_id
            if dry_run:
                log(msg % f"Would update account item to:\n\tNew Data: {item}")
            else:
                log(msg % f"Updating account item to:\n\tNew Data: {item}")
                dynamodb.Table(table).put_item(Item=item)
            ret = True
        return ret

    except Exception as e:
        log(msg % f"Error updating accounts for user ID from {old_id} to {new_id}: {e}")
        return False


# "API_KEYS_DYNAMODB_TABLE": "amplify-v6-object-access-dev-api-keys",
def update_api_keys(old_id: str, new_id: str, dry_run: bool) -> bool:
    """Update all API keys associated with the old user ID to the new user ID."""
    # NOTE: This table does not allow us to query by the old user ID, so we
    # have to scan the entire table for both owner and delegate fields. 
    # This is not efficient, but it is a one-time operation.
    # CRITICAL: api_owner_id is NOT updated per user requirements.
    msg = f"[update_api_keys][dry-run: {dry_run}] %s"
    table = table_names.get("API_KEYS_DYNAMODB_TABLE")
    if not table:
        log(msg % f"Table API_KEYS_DYNAMODB_TABLE not found, skipping")
        return True
        
    try:
        api_keys_table = dynamodb.Table(table)
        ret = False

        # Single scan of entire table checking both owner and delegate fields
        scanner = api_keys_table.scan()
        while True:
            for item in scanner.get('Items', []):
                updated = False
                
                # Check and update owner field
                if "owner" in item and item["owner"] == old_id:
                    log(
                        msg
                        % f"Found API keys record with owner {old_id}.\n\tExisting Data: {item}"
                    )
                    item["owner"] = new_id
                    updated = True
                
                # Check and update delegate field
                if "delegate" in item and item["delegate"] == old_id:
                    log(
                        msg
                        % f"Found API keys record with delegate {old_id}.\n\tExisting Data: {item}"
                    )
                    item["delegate"] = new_id
                    updated = True
                
                # Only save if we made changes
                if updated:
                    if dry_run:
                        log(msg % f"Would update API key item to:\n\tNew Data: {item}")
                    else:
                        log(msg % f"Updating API key item to:\n\tNew Data: {item}")
                        api_keys_table.put_item(Item=item)
                    ret = True
            
            if 'LastEvaluatedKey' not in scanner:
                break
            scanner = api_keys_table.scan(ExclusiveStartKey=scanner['LastEvaluatedKey'])

        return ret

    except Exception as e:
        log(msg % f"Error updating API keys for user ID from {old_id} to {new_id}: {e}")
        return False


# "ARTIFACTS_DYNAMODB_TABLE" : "amplify-v6-artifacts-dev-user-artifacts",
# "S3_ARTIFACTS_BUCKET": "amplify-v6-artifacts-dev-bucket"
# DONE
def update_artifacts_table(old_id: str, new_id: str, dry_run: bool) -> bool:
    """Update all artifacts records associated with the old user ID to the new user ID."""
    msg = f"[update_artifacts_table][dry-run: {dry_run}] %s"
    table = table_names.get("ARTIFACTS_DYNAMODB_TABLE")
    artifacts_table = dynamodb.Table(table)
    ret = False
    try:
        for item in paginated_query(table, "user_id", old_id):
            log(
                msg
                % f"Found artifacts record for user ID {old_id}.\n\tExisting Data: {item}"
            )
            
            # IMPLEMENTED: Artifacts S3 to USER_STORAGE_TABLE migration
            # - "key": Transformed from "user@email.com/20250305/Game:v3" to "20250305/Game:v3" format
            # - S3 content: Downloaded from S3_ARTIFACTS_BUCKET and migrated to USER_STORAGE_TABLE
            # - "user_id": Updated from old_id to new_id (part of USER_STORAGE_TABLE PK)
            # - "artifacts": Array updated with new clean key format for each artifact
            # Migration detection: Key format detection (date pattern vs user prefix)
            # 
            # Processing flow:
            # 1. Call migrate_artifacts_bucket_for_user() to migrate S3 content and transform keys
            # 2. Update "user_id" attribute from old_id to new_id  
            # 3. Update "artifacts" array with transformed clean keys (handled by migration function)
            success, updated_artifacts = migrate_artifacts_bucket_for_user(old_id, new_id, dry_run, item)
            
            # Update user_id and artifacts array while preserving ALL other columns
            item["user_id"] = new_id
            if success and updated_artifacts:
                item["artifacts"] = updated_artifacts
            
            if dry_run:
                log(msg % f"Would update artifact item to:\n\tNew Data: {item}")
            else:
                log(msg % f"Updating artifact item to:\n\tNew Data: {item}")
                artifacts_table.put_item(Item=item)
            
            ret = True
        return ret
        
    except Exception as e:
        log(msg % f"Error updating artifacts for user ID from {old_id} to {new_id}: {e}")
        return False

     

# "OPS_DYNAMODB_TABLE" : "amplify-v6-lambda-ops-dev-ops",
def update_ops_table(old_id: str, new_id: str, dry_run: bool) -> bool:
    """Update all ops records associated with the old user ID to the new user ID."""
    msg = f"[update_ops_table][dry-run: {dry_run}] %s"
    table = table_names.get("OPS_DYNAMODB_TABLE")
    try:
        ops_table = dynamodb.Table(table)

        ret = False
        for item in paginated_query(table, "user", old_id):
            log(
                msg
                % f"Found ops records for user ID {old_id}.\n\tExisting Data: {item}"
            )
            item["user"] = new_id
            if dry_run:
                log(msg % f"Would update ops item to:\n\tNew Data: {item}")
            else:
                log(msg % f"Updating ops item to:\n\tNew Data: {item}")
                ops_table.put_item(Item=item)
            ret = True
        return ret
    except Exception as e:
        log(
            msg
            % f"Error updating ops records for user ID from {old_id} to {new_id}: {e}"
        )
        return False


# "SHARES_DYNAMODB_TABLE" : "amplify-v6-lambda-dev",
# "S3_SHARE_BUCKET_NAME": "amplify-v6-lambda-dev-share", #Marked for deletion
def update_shares_table(old_id: str, new_id: str, dry_run: bool) -> bool:
    """Update all shares records associated with the old user ID to the new user ID."""
    msg = f"[update_shares_table][dry-run: {dry_run}] %s"
    table = table_names.get("SHARES_DYNAMODB_TABLE")
    
    # IMPLEMENTED: Shares S3 to S3_CONSOLIDATION_BUCKET migration
    # - Shares: Migrated from S3_SHARE_BUCKET_NAME to S3_CONSOLIDATION_BUCKET_NAME  
    # - Old format: "recipient_user/sharer_user/date/file.json" 
    # - New format: "shares/recipient_user/sharer_user/date/file.json"
    # - User ID updates: old_id replaced with new_id in recipient/sharer positions
    # - DynamoDB updates: "user", "id", and "sharedBy" fields in data array updated
    #
    # Processing flow:
    # 1. Call migrate_shares_bucket_for_user() to migrate S3 shares files
    # 2. Update "user" field from old_id to new_id in SHARES_DYNAMODB_TABLE
    # 3. Update "id" prefix from old_id to new_id  
    # 4. Update "sharedBy" fields in data array from old_id to new_id
    success = migrate_shares_bucket_for_user(old_id, new_id, dry_run)
    
    if not success:
        log(msg % f"Failed to migrate shares for user {old_id}")
        return False
    
    shares_table = dynamodb.Table(table)

    # Process shares records to update user IDs and sharedBy fields
    # 1. "id" field: Update prefix from old_id to new_id
    # 2. "user" field: Update from old_id to new_id  
    # 3. "data" array -> "sharedBy" fields: Update from old_id to new_id
    
    ret = False
    try:
        for item in paginated_query(table, "user", old_id):
            log(
                msg
                % f"Found shares record for user ID {old_id}.\n\tExisting Data: {item}"
            )
            
            # Migrate user settings from SHARES_DYNAMODB_TABLE settings column to USER_STORAGE_TABLE
            migrate_user_settings_for_user(old_id, new_id, dry_run, item)
            
            # Update user field from old_id to new_id
            item["user"] = new_id
            
            # Update id field: replace old_id with new_id in the ID
            if "id" in item and old_id in item["id"]:
                old_item_id = item["id"]
                item["id"] = item["id"].replace(old_id, new_id)
                log(msg % f"Updated id: {old_item_id} -> {item['id']}")
            
            # Update sharedBy fields in data array
            if "data" in item and isinstance(item["data"], list):
                for data_entry in item["data"]:
                    if isinstance(data_entry, dict) and "sharedBy" in data_entry:
                        if data_entry["sharedBy"] == old_id:
                            data_entry["sharedBy"] = new_id
                            log(msg % f"Updated sharedBy: {old_id} -> {new_id}")
                            
                    # Update key paths in data entries if they reference old_id
                    if isinstance(data_entry, dict) and "key" in data_entry:
                        old_key = data_entry["key"]
                        if old_id in old_key:
                            # Update key path to use new_id where old_id appears
                            key_parts = old_key.split('/')
                            new_key_parts = []
                            for part in key_parts:
                                new_key_parts.append(new_id if part == old_id else part)
                            data_entry["key"] = f"shares/{'/'.join(new_key_parts)}"
                            log(msg % f"Updated key: {old_key} -> {data_entry['key']}")
            
            if dry_run:
                log(msg % f"Would update shares item to:\n\tNew Data: {item}")
            else:
                log(msg % f"Updating shares item to:\n\tNew Data: {item}")
                shares_table.put_item(Item=item)
            ret = True
        return ret
    except Exception as e:
        log(msg % f"Error updating shares for user ID from {old_id} to {new_id}: {e}")
        return False
    
# "OBJECT_ACCESS_DYNAMODB_TABLE" : "amplify-v6-object-access-dev-object-access",
# DONE
def update_object_access_table(old_id: str, new_id: str, dry_run: bool) -> bool:
    """Update all object access records associated with the old user ID to the new user ID."""
    msg = f"[update_object_access_table][dry-run: {dry_run}] %s"
    table = table_names.get("OBJECT_ACCESS_DYNAMODB_TABLE")
    object_access_table = dynamodb.Table(table)
    ret = False
    try:
        for item in paginated_query(
            table, "principal_id", old_id, index_name="PrincipalIdIndex"
        ):
            log(
                msg
                % f"Found object access record for user ID {old_id}.\n\tExisting Data: {item}"
            )
            item["principal_id"] = new_id
            if dry_run:
                log(msg % f"Would update object access item to:\n\tNew Data: {item}")
            else:
                log(msg % f"Updating object access item to:\n\tNew Data: {item}")
                object_access_table.put_item(Item=item)
            ret = True
        return ret
    except Exception as e:
        log(
            msg
            % f"Error updating object access for user ID from {old_id} to {new_id}: {e}"
        )
        return False


### Assistants Tables ###
# "ASSISTANTS_ALIASES_DYNAMODB_TABLE": "amplify-v6-assistants-dev-assistant-aliases",
# DONE
def update_assistants_aliases_table(old_id: str, new_id: str, dry_run: bool) -> bool:
    """Update all assistants aliases records associated with the old user ID to the new user ID."""
    msg = f"[update_assistants_aliases_table][dry-run: {dry_run}] %s"
    table = table_names.get("ASSISTANTS_ALIASES_DYNAMODB_TABLE")
    assistants_aliases_table = dynamodb.Table(table)
    ret = False
    try:
        for item in paginated_query(table, "user", old_id):
            log(
                msg
                % f"Found assistants aliases record for user ID {old_id}.\n\tExisting Data: {item}"
            )
            item["user"] = new_id
            if dry_run:
                log(
                    msg
                    % f"Would update assistants aliases item to:\n\tNew Data: {item}"
                )
            else:
                log(msg % f"Updating assistants aliases item to:\n\tNew Data: {item}")
                assistants_aliases_table.put_item(Item=item)
            ret = True
        return ret
    except Exception as e:
        log(
            msg
            % f"Error updating assistants aliases for user ID from {old_id} to {new_id}: {e}"
        )
        return False


# "ASSISTANTS_DYNAMODB_TABLE" : "amplify-v6-assistants-dev-assistants",
# DONE
# NOTE: The semantics of this are different than most other functions - it _UPDATES_ the
# record rathre than creating a new one. Why? Because the PK must be unique so we cannot
# just copy it. So our choices are: delete & recreate OR update. I chose update.
def update_assistants_table(old_id: str, new_id: str, dry_run: bool) -> bool:
    """Update all assistants records associated with the old user ID to the new user ID."""
    msg = f"[update_assistants_table][dry-run: {dry_run}] %s"
    table = table_names.get("ASSISTANTS_DYNAMODB_TABLE")
    assistants_table = dynamodb.Table(table)
    ret = False
    try:
        for item in paginated_query(table, "user", old_id, index_name="UserNameIndex"):
            log(
                msg
                % f"Found assistants record for user ID {old_id}.\n\tExisting Data: {item}"
            )
            item["user"] = new_id
            if dry_run:
                log(msg % f"Would update assistants item to:\n\tNew Data: {item}")
            else:
                log(msg % f"Updating assistants item to:\n\tNew Data: {item}")
                # update item instead of creating new because the PK must be unique
                # in cases where there is no SK, like this one
                assistants_table.update_item(
                    Key={"id": old_id},
                    UpdateExpression="SET #user = :new_id",
                    ExpressionAttributeNames={"#user": "user"},
                    ExpressionAttributeValues={":new_id": new_id},
                )
            ret = True
        return ret
    except Exception as e:
        log(
            msg
            % f"Error updating assistants for user ID from {old_id} to {new_id}: {e}"
        )
        return False


# "ASSISTANT_CODE_INTERPRETER_DYNAMODB_TABLE" : "amplify-v6-assistants-dev-code-interpreter-assistants",
<<<<<<< HEAD
# "ASSISTANTS_CODE_INTERPRETER_FILES_BUCKET_NAME": "amplify-v6-assistants-dev-code-interpreter-files", #Marked for deletion
=======
# DONE
# Change Type: UPDATE
# True Tested (with Change): False
>>>>>>> 953577ce
def update_assistant_code_interpreter_table(
    old_id: str, new_id: str, dry_run: bool
) -> bool:
    """Update all assistant code interpreter records associated with the old user ID to the new user ID."""
    msg = f"[update_assistant_code_interpreter_table][dry-run: {dry_run}] %s"
    table = table_names.get("ASSISTANT_CODE_INTERPRETER_DYNAMODB_TABLE")
    
    # IMPLEMENTED: Code interpreter files S3 to S3_CONSOLIDATION_BUCKET migration
    # - Files: Migrated from ASSISTANTS_CODE_INTERPRETER_FILES_BUCKET_NAME to S3_CONSOLIDATION_BUCKET_NAME  
    # - Old format: "{user_id}/{message_id}-{file_id}-FN-{filename}"
    # - New format: "codeInterpreter/{user_id}/{message_id}-{file_id}-FN-{filename}"
    # - User ID updates: old_id replaced with new_id in file paths
    # - DynamoDB updates: "user" field updated from old_id to new_id
    #
    # Processing flow:
    # 1. Call migrate_code_interpreter_files_bucket_for_user() to migrate S3 files
    # 2. Update "user" field from old_id to new_id in ASSISTANT_CODE_INTERPRETER_DYNAMODB_TABLE
    success = migrate_code_interpreter_files_bucket_for_user(old_id, new_id, dry_run)
    
    if not success:
        log(msg % f"Failed to migrate code interpreter files for user {old_id}")
        return False
    
    if not table:
        log(msg % f"Table ASSISTANT_CODE_INTERPRETER_DYNAMODB_TABLE not found, skipping DynamoDB updates")
        return success  # S3 migration was successful, so return that status
    
    assistant_code_interpreter_table = dynamodb.Table(table)
<<<<<<< HEAD
    ret = False
    try:
        for item in paginated_query(table, "user", old_id):
            log(
                msg
                % f"Found assistant code interpreter record for user ID {old_id}.\\n\\tExisting Data: {item}"
            )
            
            # Update user field from old_id to new_id
            item["user"] = new_id
            
            if dry_run:
                log(msg % f"Would update assistant code interpreter item to:\\n\\tNew Data: {item}")
            else:
                log(msg % f"Updating assistant code interpreter item to:\\n\\tNew Data: {item}")
                assistant_code_interpreter_table.put_item(Item=item)
=======
    try:
        ret = False
        for item in paginated_query(table, "user", old_id, index_name="UserIndex"):
            log(
                msg
                % f"Found assistant code interpreter record for user ID {old_id}.\n\tExisting Data: {item}"
            )
            item["user"] = new_id
            if dry_run:
                log(
                    msg
                    % f"Would update assistant code interpreter item to:\n\tNew Data: {item}"
                )
            else:
                log(
                    msg
                    % f"Updating assistant code interpreter item to:\n\tNew Data: {item}"
                )
                assistant_code_interpreter_table.update_item(
                    Key={"id": item["id"]},
                    UpdateExpression="SET #user = :new_id",
                    ExpressionAttributeNames={"#user": "user"},
                    ExpressionAttributeValues={":new_id": new_id},
                )
>>>>>>> 953577ce
            ret = True
        return ret
    except Exception as e:
        log(
            msg
<<<<<<< HEAD
            % f"Error updating assistant code interpreter records for user ID from {old_id} to {new_id}: {e}"
=======
            % f"Error updating assistant code interpreter for user ID from {old_id} to {new_id}: {e}"
>>>>>>> 953577ce
        )
        return False


# "ASSISTANT_THREADS_DYNAMODB_TABLE" : "amplify-v6-assistants-dev-assistant-threads",
# DONE
# Update Type: UPDATE
# True Tested (with Change): False
def update_assistant_threads_table(old_id: str, new_id: str, dry_run: bool) -> bool:
    """Update all assistant threads records associated with the old user ID to the new user ID."""
    msg = f"[update_assistant_threads_table][dry-run: {dry_run}] %s"
    table = table_names.get("ASSISTANT_THREADS_DYNAMODB_TABLE")
    if not table:
        log(msg % f"Table ASSISTANT_THREADS_DYNAMODB_TABLE not found, skipping")
        return True
        
    assistant_threads_table = dynamodb.Table(table)
<<<<<<< HEAD
    ret = False
    try:
        # Query by user via UserIndex GSI
        for item in paginated_query(table, "user", old_id, index_name="UserIndex"):
=======
    try:
        ret = False
        for item in paginated_query(table, "user", old_id, index_name="UserNameIndex"):
>>>>>>> 953577ce
            log(
                msg
                % f"Found assistant threads record for user ID {old_id}.\n\tExisting Data: {item}"
            )
            item["user"] = new_id
            if dry_run:
<<<<<<< HEAD
                log(msg % f"Would update assistant threads item to:\n\tNew Data: {item}")
            else:
                log(msg % f"Updating assistant threads item to:\n\tNew Data: {item}")
                assistant_threads_table.put_item(Item=item)
=======
                log(
                    msg % f"Would update assistant threads item to:\n\tNew Data: {item}"
                )
            else:
                log(msg % f"Updating assistant threads item to:\n\tNew Data: {item}")
                assistant_threads_table.update_item(
                    Key={"id": item["id"]},
                    UpdateExpression="SET #user = :new_id",
                    ExpressionAttributeNames={"#user": "user"},
                    ExpressionAttributeValues={":new_id": new_id},
                )
>>>>>>> 953577ce
            ret = True
        return ret
    except Exception as e:
        log(
            msg
            % f"Error updating assistant threads for user ID from {old_id} to {new_id}: {e}"
        )
        return False


# "ASSISTANT_THREAD_RUNS_DYNAMODB_TABLE" : "amplify-v6-assistants-dev-assistant-thread-runs",
def update_assistant_thread_runs_table(old_id: str, new_id: str, dry_run: bool) -> bool:
    """Update all assistant thread runs records associated with the old user ID to the new user ID."""
    msg = f"[update_assistant_thread_runs_table][dry-run: {dry_run}] %s"
    table = table_names.get("ASSISTANT_THREAD_RUNS_DYNAMODB_TABLE")
    if not table:
        log(msg % f"Table ASSISTANT_THREAD_RUNS_DYNAMODB_TABLE not found, skipping")
        return True
        
    assistant_thread_runs_table = dynamodb.Table(table)
    ret = False
    try:
        # Query by user via UserIndex GSI
        for item in paginated_query(table, "user", old_id, index_name="UserIndex"):
            log(
                msg
                % f"Found assistant thread runs record for user ID {old_id}.\n\tExisting Data: {item}"
            )
            item["user"] = new_id
            if dry_run:
                log(msg % f"Would update assistant thread runs item to:\n\tNew Data: {item}")
            else:
                log(msg % f"Updating assistant thread runs item to:\n\tNew Data: {item}")
                assistant_thread_runs_table.put_item(Item=item)
            ret = True
        return ret
    except Exception as e:
        log(
            msg
            % f"Error updating assistant thread runs for user ID from {old_id} to {new_id}: {e}"
        )
        return False


# "ASSISTANT_GROUPS_DYNAMO_TABLE" : "amplify-v6-object-access-dev-amplify-groups",
def update_assistant_groups_table(old_id: str, new_id: str, dry_run: bool) -> bool:
    """Update all assistant groups records associated with the old user ID to the new user ID."""
    msg = f"[update_assistant_groups_table][dry-run: {dry_run}] %s"
    table = table_names.get("ASSISTANT_GROUPS_DYNAMO_TABLE")
    if not table:
        log(msg % f"Table ASSISTANT_GROUPS_DYNAMO_TABLE not found, skipping")
        return True
        
    assistant_groups_table = dynamodb.Table(table)
    ret = False
    try:
        # Scan required - no GSI for user fields
        for item in paginated_scan(table, "createdBy", old_id):
            log(
                msg
                % f"Found assistant groups record for user ID {old_id}.\\n\\tExisting Data: {item}"
            )
            
            # Update createdBy field
            if "createdBy" in item and item["createdBy"] == old_id:
                item["createdBy"] = new_id
            
            # Update members dict - keys are user_ids, values are permissions
            if "members" in item and isinstance(item["members"], dict):
                members = item["members"]
                if old_id in members:
                    permission = members[old_id]
                    del members[old_id]
                    members[new_id] = permission
                    log(msg % f"Updated member: {old_id} -> {new_id} with permission {permission}")
                item["members"] = members
            
            if dry_run:
                log(msg % f"Would update assistant groups item to:\\n\\tNew Data: {item}")
            else:
                log(msg % f"Updating assistant groups item to:\\n\\tNew Data: {item}")
                assistant_groups_table.put_item(Item=item)
            ret = True
        return ret
    except Exception as e:
        log(
            msg
            % f"Error updating assistant groups for user ID from {old_id} to {new_id}: {e}"
        )
        return False


# "ASSISTANT_LOOKUP_DYNAMODB_TABLE" : "amplify-v6-assistants-dev-assistant-lookup",
def update_assistant_lookup_table(old_id: str, new_id: str, dry_run: bool) -> bool:
    """Update all assistant lookup records associated with the old user ID to the new user ID."""
    msg = f"[update_assistant_lookup_table][dry-run: {dry_run}] %s"
    table = table_names.get("ASSISTANT_LOOKUP_DYNAMODB_TABLE")
    if not table:
        log(msg % f"Table ASSISTANT_LOOKUP_DYNAMODB_TABLE not found, skipping")
        return True
        
    assistant_lookup_table = dynamodb.Table(table)
    ret = False
    try:
        # Scan required - no GSI for user fields
        for item in paginated_scan(table, "createdBy", old_id):
            log(
                msg
                % f"Found assistant lookup record for user ID {old_id}.\\n\\tExisting Data: {item}"
            )
            
            # Update createdBy field
            if "createdBy" in item and item["createdBy"] == old_id:
                item["createdBy"] = new_id
            
            # Update accessTo dict - contains "users" key with list of user IDs
            if "accessTo" in item and isinstance(item["accessTo"], dict):
                access_to = item["accessTo"]
                if "users" in access_to and isinstance(access_to["users"], list):
                    users_list = access_to["users"]
                    if old_id in users_list:
                        # Replace old_id with new_id in the users list
                        users_list = [new_id if user_id == old_id else user_id for user_id in users_list]
                        access_to["users"] = users_list
                        log(msg % f"Updated accessTo users: replaced {old_id} -> {new_id}")
                item["accessTo"] = access_to
            
            if dry_run:
                log(msg % f"Would update assistant lookup item to:\\n\\tNew Data: {item}")
            else:
                log(msg % f"Updating assistant lookup item to:\\n\\tNew Data: {item}")
                assistant_lookup_table.put_item(Item=item)
            ret = True
        return ret
    except Exception as e:
        log(
            msg
            % f"Error updating assistant lookup for user ID from {old_id} to {new_id}: {e}"
        )
        return False


# "GROUP_ASSISTANT_CONVERSATIONS_DYNAMO_TABLE" : "amplify-v6-assistants-dev-group-assistant-conversations",
# "S3_GROUP_ASSISTANT_CONVERSATIONS_BUCKET_NAME": "amplify-v6-assistants-dev-group-conversations-content" #Marked for deletion
def update_group_assistant_conversations_table(
    old_id: str, new_id: str, dry_run: bool
) -> bool:
    """Update all group assistant conversations records associated with the old user ID to the new user ID."""
    msg = f"[update_group_assistant_conversations_table][dry-run: {dry_run}] %s"
    table = table_names.get("GROUP_ASSISTANT_CONVERSATIONS_DYNAMO_TABLE")
    
    # IMPLEMENTED: Group assistant conversation files S3 to S3_CONSOLIDATION_BUCKET migration
    # - Files: Migrated from S3_GROUP_ASSISTANT_CONVERSATIONS_BUCKET_NAME to S3_CONSOLIDATION_BUCKET_NAME  
    # - Old format: "astgp/{assistant-id}/{conversation-id}.txt"
    # - New format: "agentConversations/astgp/{assistant-id}/{conversation-id}.txt"
    # - DynamoDB updates: "user" field updated from old_id to new_id
    # - s3Location field: Remove s3:// prefix to indicate migration (use consolidation bucket)
    #
    # Processing flow:
    # 1. Call migrate_group_assistant_conversations_bucket_for_user() to migrate S3 files
    # 2. Update "user" field from old_id to new_id in GROUP_ASSISTANT_CONVERSATIONS_DYNAMO_TABLE
    # 3. Update "s3Location" field to remove s3:// prefix (backward compatibility detection)
    success = migrate_group_assistant_conversations_bucket_for_user(old_id, new_id, dry_run)
    
    if not success:
        log(msg % f"Failed to migrate group assistant conversation files for user {old_id}")
        return False
    
    if not table:
        log(msg % f"Table GROUP_ASSISTANT_CONVERSATIONS_DYNAMO_TABLE not found, skipping DynamoDB updates")
        return success  # S3 migration was successful, so return that status
    
    try:
        group_assistant_conversations_table = dynamodb.Table(table)

        ret = False
        for item in paginated_query(table, "user", old_id):
            log(
                msg
                % f"Found group assistant conversation record for user ID {old_id}.\n\tExisting Data: {item}"
            )
            
            # Update user field from old_id to new_id
            item["user"] = new_id
            
            # Update s3Location field if present - remove s3:// prefix to indicate migration
            if "s3Location" in item and isinstance(item["s3Location"], str):
                s3_location = item["s3Location"]
                
                # Check if it's still in legacy format with s3:// prefix
                if s3_location.startswith("s3://"):
                    # Extract key from s3Location (remove s3://bucket-name/ prefix)
                    # Example: "s3://amplify-v6-assistants-dev-group-conversations-content/astgp/..." -> "agentConversations/astgp/..."
                    import re
                    # Find the part after the bucket name (should start with "astgp/")
                    match = re.search(r's3://[^/]+/(.+)', s3_location)
                    if match:
                        key_path = match.group(1)  # Extract "astgp/..." 
                        if key_path.startswith("astgp/"):
                            # Transform to consolidated format
                            item["s3Location"] = f"agentConversations/{key_path}"
                        else:
                            log(msg % f"Unexpected s3Location format, keeping as-is: {s3_location}")
                    else:
                        log(msg % f"Could not parse s3Location format: {s3_location}")
                # If it doesn't start with s3://, it's already migrated - leave as-is
            
            if dry_run:
                log(msg % f"Would update group assistant conversation item to:\n\tNew Data: {item}")
            else:
                log(msg % f"Updating group assistant conversation item to:\n\tNew Data: {item}")
                group_assistant_conversations_table.put_item(Item=item)
            ret = True
        return ret
    except Exception as e:
        log(
            msg
            % f"Error updating group assistant conversation records for user ID from {old_id} to {new_id}: {e}"
        )
        return False



### Data source related tables ###
# "FILES_DYNAMO_TABLE" : "amplify-v6-lambda-dev-user-files",
def update_files_table(old_id: str, new_id: str, dry_run: bool) -> bool:
    """Update all files records associated with the old user ID to the new user ID."""
    msg = f"[update_files_table][dry-run: {dry_run}] %s"
    table = table_names.get("FILES_DYNAMO_TABLE")
    if not table:
        log(msg % f"Table FILES_DYNAMO_TABLE not found, skipping")
        return True
        
    files_table = dynamodb.Table(table)
    ret = False
    try:
        # Query by createdBy via createdBy GSI
        for item in paginated_query(table, "createdBy", old_id, index_name="createdBy"):
            log(
                msg
                % f"Found files record for user ID {old_id}.\n\tExisting Data: {item}"
            )
            item["createdBy"] = new_id
            if dry_run:
                log(msg % f"Would update files item to:\n\tNew Data: {item}")
            else:
                log(msg % f"Updating files item to:\n\tNew Data: {item}")
                files_table.put_item(Item=item)
            ret = True
        return ret
    except Exception as e:
        log(
            msg
            % f"Error updating files for user ID from {old_id} to {new_id}: {e}"
        )
        return False


# "HASH_FILES_DYNAMO_TABLE" : "amplify-v6-lambda-dev-hash-files",
def update_hash_files_table(old_id: str, new_id: str, dry_run: bool) -> bool:
    """Update all hash files records associated with the old user ID to the new user ID."""
    msg = f"[update_hash_files_table][dry-run: {dry_run}] %s"
    table = table_names.get("HASH_FILES_DYNAMO_TABLE")
    if not table:
        log(msg % f"Table HASH_FILES_DYNAMO_TABLE not found, skipping")
        return True
        
    hash_files_table = dynamodb.Table(table)
    ret = False
    try:
        # Scan required - no GSI for originalCreator
        for item in paginated_scan(table, "originalCreator", old_id):
            log(
                msg
                % f"Found hash files record for user ID {old_id}.\n\tExisting Data: {item}"
            )
            item["originalCreator"] = new_id
            if dry_run:
                log(msg % f"Would update hash files item to:\n\tNew Data: {item}")
            else:
                log(msg % f"Updating hash files item to:\n\tNew Data: {item}")
                hash_files_table.put_item(Item=item)
            ret = True
        return ret
    except Exception as e:
        log(
            msg
            % f"Error updating hash files for user ID from {old_id} to {new_id}: {e}"
        )
        return False


# "EMBEDDING_PROGRESS_TABLE" : "amplify-v6-embedding-dev-embedding-progress",
def update_embedding_progress_table(old_id: str, new_id: str, dry_run: bool) -> bool:
    """Update all embedding progress records associated with the old user ID to the new user ID."""
    msg = f"[update_embedding_progress_table][dry-run: {dry_run}] %s"
    table = table_names.get("EMBEDDING_PROGRESS_TABLE")
    if not table:
        log(msg % f"Table EMBEDDING_PROGRESS_TABLE not found, skipping")
        return True
        
    embedding_progress_table = dynamodb.Table(table)
    ret = False
    try:
        # Scan required - no GSI for originalCreator
        for item in paginated_scan(table, "originalCreator", old_id):
            log(
                msg
                % f"Found embedding progress record for user ID {old_id}.\n\tExisting Data: {item}"
            )
            item["originalCreator"] = new_id
            if dry_run:
                log(msg % f"Would update embedding progress item to:\n\tNew Data: {item}")
            else:
                log(msg % f"Updating embedding progress item to:\n\tNew Data: {item}")
                embedding_progress_table.put_item(Item=item)
            ret = True
        return ret
    except Exception as e:
        log(
            msg
            % f"Error updating embedding progress for user ID from {old_id} to {new_id}: {e}"
        )
        return False


# "USER_TAGS_DYNAMO_TABLE" : "amplify-v6-lambda-dev-user-tags",
def update_user_tags_table(old_id: str, new_id: str, dry_run: bool) -> bool:
    """Update all user tags records associated with the old user ID to the new user ID."""
    msg = f"[update_user_tags_table][dry-run: {dry_run}] %s"
    table = table_names.get("USER_TAGS_DYNAMO_TABLE")
    if not table:
        log(msg % f"Table USER_TAGS_DYNAMO_TABLE not found, skipping")
        return True
        
    user_tags_table = dynamodb.Table(table)
    ret = False
    try:
        # Query directly via primary key - "user" is the hash key
        for item in paginated_query(table, "user", old_id):
            log(
                msg
                % f"Found user tags record for user ID {old_id}.\\n\\tExisting Data: {item}"
            )
            item["user"] = new_id
            if dry_run:
                log(msg % f"Would update user tags item to:\\n\\tNew Data: {item}")
            else:
                log(msg % f"Updating user tags item to:\\n\\tNew Data: {item}")
                user_tags_table.put_item(Item=item)
            ret = True
        return ret
    except Exception as e:
        log(
            msg
            % f"Error updating user tags for user ID from {old_id} to {new_id}: {e}"
        )
        return False


### AGENT LOOP TABLES ###
# "AGENT_STATE_DYNAMODB_TABLE": "amplify-v6-agent-loop-dev-agent-states"   *LESS IMPORTANT*
# NOTE Previously named "amplify-v6-agent-loop-dev-agent-state" and
# renamed to "amplify-v6-agent-loop-dev-agent-states"
# "AGENT_STATE_BUCKET": "amplify-v6-agent-loop-dev-agent-state" #Marked for deletion
def update_agent_state_table(old_id: str, new_id: str, dry_run: bool) -> bool:
    """Update all agent state records associated with the old user ID to the new user ID."""
    msg = f"[update_agent_state_table][dry-run: {dry_run}] %s"
    table = table_names.get("AGENT_STATE_DYNAMODB_TABLE")
    
    # IMPLEMENTED: Agent state files S3 to S3_CONSOLIDATION_BUCKET migration
    # - Files: Migrated from AGENT_STATE_BUCKET to S3_CONSOLIDATION_BUCKET_NAME  
    # - Old format: "{user_id}/{session_id}/agent_state.json" and "{user_id}/{session_id}/index.json"
    # - New format: "agentState/{user_id}/{session_id}/agent_state.json" and "agentState/{user_id}/{session_id}/index.json"
    # - User ID updates: old_id replaced with new_id in file paths
    # - DynamoDB updates: "user" field updated from old_id to new_id
    # - Memory field updates: Remove "bucket" field to indicate migrated state (use consolidation bucket)
    #
    # Processing flow:
    # 1. Call migrate_agent_state_bucket_for_user() to migrate S3 files
    # 2. Update "user" field from old_id to new_id in AGENT_STATE_DYNAMODB_TABLE
    # 3. Remove "memory.bucket" field to indicate migration (backward compatibility detection)
    # 4. Update "memory.key" to use new agentState/ prefix path
    success = migrate_agent_state_bucket_for_user(old_id, new_id, dry_run)
    
    if not success:
        log(msg % f"Failed to migrate agent state files for user {old_id}")
        return False
    
    if not table:
        log(msg % f"Table AGENT_STATE_DYNAMODB_TABLE not found, skipping DynamoDB updates")
        return success  # S3 migration was successful, so return that status
    
    try:
        agent_state_table = dynamodb.Table(table)

        ret = False
        for item in paginated_query(table, "user", old_id):
            log(
                msg
                % f"Found agent state records for user ID {old_id}.\n\tExisting Data: {item}"
            )
            
            # Update user field from old_id to new_id
            item["user"] = new_id
            
            # Update memory field if present - remove bucket and update key path
            if "memory" in item and isinstance(item["memory"], dict):
                memory = item["memory"]
                
                # Remove bucket field to indicate migrated state
                if "bucket" in memory:
                    del memory["bucket"]
                
                # Update key path to use new agentState/ prefix
                if "key" in memory:
                    old_key = memory["key"]
                    if old_key.startswith(f"{old_id}/"):
                        # Transform: "{old_id}/{session_id}/..." -> "agentState/{new_id}/{session_id}/..."
                        key_suffix = old_key[len(f"{old_id}/"):]  # Remove old user prefix
                        memory["key"] = f"agentState/{new_id}/{key_suffix}"
                
                item["memory"] = memory
            
            if dry_run:
                log(msg % f"Would update agent state item to:\n\tNew Data: {item}")
            else:
                log(msg % f"Updating agent state item to:\n\tNew Data: {item}")
                agent_state_table.put_item(Item=item)
            ret = True
        return ret
    except Exception as e:
        log(
            msg
            % f"Error updating agent state records for user ID from {old_id} to {new_id}: {e}"
        )
        return False


# "AGENT_EVENT_TEMPLATES_DYNAMODB_TABLE": "amplify-v6-agent-loop-dev-agent-event-templates",
# DONE
def update_agent_event_templates_table(old_id: str, new_id: str, dry_run: bool) -> bool:
    """Update all agent event templates records associated with the old user ID to the new user ID."""
    msg = f"[update_agent_event_templates_table][dry-run: {dry_run}] %s"
    table = table_names.get("AGENT_EVENT_TEMPLATES_DYNAMODB_TABLE")
    agent_event_templates_table = dynamodb.Table(table)
    ret = False
    try:
        for item in paginated_query(table, "user", old_id):
            log(
                msg
                % f"Found agent event templates record for user ID {old_id}.\n\tExisting Data: {item}"
            )
            item["user"] = new_id
            if dry_run:
                log(
                    msg
                    % f"Would update agent event template item to:\n\tNew Data: {item}"
                )
            else:
                log(msg % f"Updating agent event template item to:\n\tNew Data: {item}")
                agent_event_templates_table.put_item(Item=item)
            ret = True
        return ret
    except Exception as e:
        log(
            msg
            % f"Error updating agent event templates for user ID from {old_id} to {new_id}: {e}"
        )
        return False


# "WORKFLOW_TEMPLATES_TABLE" : "amplify-v6-agent-loop-dev-workflow-registry",
# "WORKFLOW_TEMPLATES_BUCKET": "amplify-v6-agent-loop-dev-workflow-templates",
def update_workflow_templates_table(old_id: str, new_id: str, dry_run: bool) -> bool:
    """Update all workflow templates records associated with the old user ID to the new user ID."""
    msg = f"[update_workflow_templates_table][dry-run: {dry_run}] %s"
    table = table_names.get("WORKFLOW_TEMPLATES_TABLE")
    workflow_templates_table = dynamodb.Table(table)
    ret = False
    try:
        for item in paginated_query(table, "user", old_id):
            log(
                msg
                % f"Found workflow templates record for user ID {old_id}.\n\tExisting Data: {item}"
            )
            
            # IMPLEMENTED: Workflow templates S3 to USER_STORAGE_TABLE migration
            # - "s3_key": Downloaded from S3 and migrated to USER_STORAGE_TABLE, then removed from record
            # - "template_uuid": Used directly as USER_STORAGE_TABLE SK (no transformation needed)
            # - "user": Updated from old_id to new_id (part of USER_STORAGE_TABLE PK)
            # Migration detection: Records without s3_key are considered migrated
            # 
            # Processing flow:
            # 1. Call migrate_workflow_templates_bucket_for_user() to migrate S3 content
            # 2. Update "user" attribute from old_id to new_id
            # 3. Remove "s3_key" from record (handled by migration function)
            success, updated_item = migrate_workflow_templates_bucket_for_user(old_id, new_id, dry_run, item)
            
            # Update user_id and remove s3_key while preserving ALL other columns
            if updated_item:
                item = updated_item  # Use the updated item from migration
            item["user"] = new_id
            
            if dry_run:
                log(
                    msg % f"Would update workflow template item to:\n\tNew Data: {item}"
                )
            else:
                log(msg % f"Updating workflow template item to:\n\tNew Data: {item}")
                workflow_templates_table.put_item(Item=item)
            ret = True
        return ret
    except Exception as e:
        log(
            msg
            % f"Error updating workflow templates for user ID from {old_id} to {new_id}: {e}"
        )
        return False


# "EMAIL_SETTINGS_DYNAMO_TABLE" : "amplify-v6-agent-loop-dev-email-allowed-senders",
def update_email_settings_table(old_id: str, new_id: str, dry_run: bool) -> bool:
    """Update all email settings records associated with the old user ID to the new user ID."""
    msg = f"[update_email_settings_table][dry-run: {dry_run}] %s"
    table = table_names.get("EMAIL_SETTINGS_DYNAMO_TABLE")
    if not table:
        log(msg % f"Table EMAIL_SETTINGS_DYNAMO_TABLE not found, skipping")
        return True
        
    email_settings_table = dynamodb.Table(table)
    ret = False
    try:
        # Scan entire table - need to check both email field and allowedSenders list
        table_obj = dynamodb.Table(table)
        
        # Scan for records where email == old_id
        for item in paginated_scan(table, "email", old_id):
            log(
                msg
                % f"Found email settings record with email {old_id}.\\n\\tExisting Data: {item}"
            )
            
            # Update email field
            item["email"] = new_id
            
            # Update allowedSenders list - replace old_id in any patterns
            if "allowedSenders" in item and isinstance(item["allowedSenders"], list):
                updated_senders = []
                for sender_pattern in item["allowedSenders"]:
                    # Replace old_id with new_id in the pattern string
                    updated_pattern = sender_pattern.replace(old_id, new_id)
                    updated_senders.append(updated_pattern)
                    if updated_pattern != sender_pattern:
                        log(msg % f"Updated allowedSender: {sender_pattern} -> {updated_pattern}")
                item["allowedSenders"] = updated_senders
            
            if dry_run:
                log(msg % f"Would update email settings item to:\\n\\tNew Data: {item}")
            else:
                log(msg % f"Updating email settings item to:\\n\\tNew Data: {item}")
                email_settings_table.put_item(Item=item)
            ret = True
        
        # Also scan for records that have old_id in allowedSenders but different email
        scanner = table_obj.scan()
        while True:
            for item in scanner.get('Items', []):
                # Skip if we already processed this item (email == old_id)
                if item.get("email") == old_id:
                    continue
                    
                # Check allowedSenders list for old_id
                if "allowedSenders" in item and isinstance(item["allowedSenders"], list):
                    updated_senders = []
                    has_updates = False
                    for sender_pattern in item["allowedSenders"]:
                        # Replace old_id with new_id in the pattern string
                        updated_pattern = sender_pattern.replace(old_id, new_id)
                        updated_senders.append(updated_pattern)
                        if updated_pattern != sender_pattern:
                            has_updates = True
                            log(msg % f"Updated allowedSender: {sender_pattern} -> {updated_pattern}")
                    
                    if has_updates:
                        log(
                            msg
                            % f"Found email settings record with old_id in allowedSenders.\\n\\tExisting Data: {item}"
                        )
                        item["allowedSenders"] = updated_senders
                        
                        if dry_run:
                            log(msg % f"Would update email settings item to:\\n\\tNew Data: {item}")
                        else:
                            log(msg % f"Updating email settings item to:\\n\\tNew Data: {item}")
                            email_settings_table.put_item(Item=item)
                        ret = True
            
            if 'LastEvaluatedKey' not in scanner:
                break
            scanner = table_obj.scan(ExclusiveStartKey=scanner['LastEvaluatedKey'])
        
        return ret
    except Exception as e:
        log(
            msg
            % f"Error updating email settings for user ID from {old_id} to {new_id}: {e}"
        )
        return False


# "SCHEDULED_TASKS_TABLE" : "amplify-v6-agent-loop-dev-scheduled-tasks",
# "SCHEDULED_TASKS_LOGS_BUCKET": "amplify-v6-agent-loop-dev-scheduled-tasks-logs"
def update_scheduled_tasks_table(old_id: str, new_id: str, dry_run: bool) -> bool:
    """Update all scheduled tasks records associated with the old user ID to the new user ID."""
    msg = f"[update_scheduled_tasks_table][dry-run: {dry_run}] %s"
    table = table_names.get("SCHEDULED_TASKS_TABLE")
    scheduled_tasks_table = dynamodb.Table(table)
    ret = False
    try:
        for item in paginated_query(table, "user", old_id):
            log(
                msg
                % f"Found scheduled tasks record for user ID {old_id}.\n\tExisting Data: {item}"
            )
            
            # IMPLEMENTED: Scheduled tasks logs S3 to USER_STORAGE_TABLE migration
            # - "logs": Array consolidated from multiple S3 detailsKey files to single USER_STORAGE_TABLE entry
            # - "taskId": Used directly as USER_STORAGE_TABLE SK (no transformation needed)
            # - "user": Updated from old_id to new_id (part of USER_STORAGE_TABLE PK)  
            # - "detailsKey": Removed from logs array entries after migration (this is how we detect migrated logs)
            # Migration detection: Logs without detailsKey entries are considered migrated
            # Size monitoring: 350KB threshold warning for DynamoDB 400KB limit
            # 
            # Processing flow:
            # 1. Call migrate_scheduled_tasks_logs_bucket_for_user() to consolidate S3 logs
            # 2. Update "user" attribute from old_id to new_id
            # 3. Remove "detailsKey" from logs array entries (handled by migration function)
            success, updated_item = migrate_scheduled_tasks_logs_bucket_for_user(old_id, new_id, dry_run, item)
            
            # Update user_id and logs array while preserving ALL other columns
            if updated_item:
                item = updated_item  # Use the updated item from migration
            item["user"] = new_id
            
            if dry_run:
                log(msg % f"Would update scheduled task item to:\n\tNew Data: {item}")
            else:
                log(msg % f"Updating scheduled task item to:\n\tNew Data: {item}")
                scheduled_tasks_table.put_item(Item=item)
            ret = True
        return ret
    except Exception as e:
        log(
            msg
            % f"Error updating scheduled tasks for user ID from {old_id} to {new_id}: {e}"
        )
        return False


# "DB_CONNECTIONS_TABLE" : "amplify-v6-lambda-dev-db-connections",
def update_db_connections_table(old_id: str, new_id: str, dry_run: bool) -> bool:
    """Update all db connections records associated with the old user ID to the new user ID."""
    msg = f"[update_db_connections_table][dry-run: {dry_run}] %s"
    table = table_names.get("DB_CONNECTIONS_TABLE")
    if not table:
        log(msg % f"Table DB_CONNECTIONS_TABLE not found, skipping")
        return True
        
    db_connections_table = dynamodb.Table(table)
    ret = False
    try:
        # Query by user via UserIndex GSI
        for item in paginated_query(table, "user", old_id, index_name="UserIndex"):
            log(
                msg
                % f"Found db connections record for user ID {old_id}.\\n\\tExisting Data: {item}"
            )
            item["user"] = new_id
            if dry_run:
                log(msg % f"Would update db connections item to:\\n\\tNew Data: {item}")
            else:
                log(msg % f"Updating db connections item to:\\n\\tNew Data: {item}")
                db_connections_table.put_item(Item=item)
            ret = True
        return ret
    except Exception as e:
        log(
            msg
            % f"Error updating db connections for user ID from {old_id} to {new_id}: {e}"
        )
        return False


### INTEGRATION TABLES ###
# "OAUTH_STATE_TABLE" : "amplify-v6-assistants-api-dev-oauth-state",
def update_oauth_state_table(old_id: str, new_id: str, dry_run: bool) -> bool:
    """Update all OAuth state records associated with the old user ID to the new user ID."""
    msg = f"[update_oauth_state_table][dry-run: {dry_run}] %s"
    table = table_names.get("OAUTH_STATE_TABLE")
    try:
        oauth_state_table = dynamodb.Table(table)

        # TODO(Karely): It'd be nice to be able to query this rather than scan.
        # Also, we're creating new records here when, strictly speaking, we could
        # just update the existing ones in place. Still, this is consistent with what
        # we're doing elsewhere. So, we'll need to delete the old records later.

        ret = False
        for item in paginated_scan(table, "user", old_id):
            log(
                msg
                % f"Found OAuth state records for user ID {old_id}.\n\tExisting Data: {item}"
            )
            item["user"] = new_id
            if dry_run:
                log(msg % f"Would update OAuth state item to:\n\tNew Data: {item}")
            else:
                log(msg % f"Updating OAuth state item to:\n\tNew Data: {item}")
                oauth_state_table.put_item(Item=item)
            ret = True
        return ret

    except Exception as e:
        log(
            msg
            % f"Error updating OAuth state records for user ID from {old_id} to {new_id}: {e}"
        )
        return False


# "OAUTH_USER_TABLE" : "amplify-v6-assistants-api-dev-user-oauth-integrations",
def update_oauth_user_table(old_id: str, new_id: str, dry_run: bool) -> bool:
    """Update all OAuth user records associated with the old user ID to the new user ID."""
    msg = f"[update_oauth_user_table][dry-run: {dry_run}] %s"
    table = table_names.get("OAUTH_USER_TABLE")
    if not table:
        log(msg % f"Table OAUTH_USER_TABLE not found, skipping")
        return True
        
    oauth_user_table = dynamodb.Table(table)
    ret = False
    try:
        # Scan required - composite primary key, need to check user_integration prefix
        for item in paginated_scan(table, "user_integration", old_id, begins_with=True):
            log(
                msg
                % f"Found OAuth user record for user ID {old_id}.\n\tExisting Data: {item}"
            )
            
            # Update user_integration prefix: old_id/service -> new_id/service
            if "user_integration" in item:
                old_integration = item["user_integration"]
                if old_integration.startswith(f"{old_id}/"):
                    suffix = old_integration[len(f"{old_id}/"):]
                    item["user_integration"] = f"{new_id}/{suffix}"
                    log(msg % f"Updated user_integration: {old_integration} -> {item['user_integration']}")
            
            if dry_run:
                log(msg % f"Would update OAuth user item to:\n\tNew Data: {item}")
            else:
                log(msg % f"Updating OAuth user item to:\n\tNew Data: {item}")
                oauth_user_table.put_item(Item=item)
            ret = True
        return ret
    except Exception as e:
        log(
            msg
            % f"Error updating OAuth user for user ID from {old_id} to {new_id}: {e}"
        )
        return False


# "DATA_DISCLOSURE_ACCEPTANCE_TABLE" : "amplify-v6-data-disclosure-dev-acceptance",
def update_data_disclosure_acceptance_table(
    old_id: str, new_id: str, dry_run: bool
) -> bool:
    """Update all data disclosure acceptance records associated with the old user ID to the new user ID."""
    msg = f"[update_data_disclosure_acceptance_table][dry-run: {dry_run}] %s"
    table = table_names.get("DATA_DISCLOSURE_ACCEPTANCE_TABLE")
    if not table:
        log(msg % f"Table DATA_DISCLOSURE_ACCEPTANCE_TABLE not found, skipping")
        return True
        
    data_disclosure_acceptance_table = dynamodb.Table(table)
    ret = False
    try:
        # Query directly via primary key - "user" is the hash key
        for item in paginated_query(table, "user", old_id):
            log(
                msg
                % f"Found data disclosure acceptance record for user ID {old_id}.\\n\\tExisting Data: {item}"
            )
            item["user"] = new_id
            if dry_run:
                log(msg % f"Would update data disclosure acceptance item to:\\n\\tNew Data: {item}")
            else:
                log(msg % f"Updating data disclosure acceptance item to:\\n\\tNew Data: {item}")
                data_disclosure_acceptance_table.put_item(Item=item)
            ret = True
        return ret
    except Exception as e:
        log(
            msg
            % f"Error updating data disclosure acceptance for user ID from {old_id} to {new_id}: {e}"
        )
        return False


### Cost calculation related tables ###
# "COST_CALCULATIONS_DYNAMO_TABLE" : "amplify-v6-lambda-dev-cost-calculations",
def update_cost_calculations_table(old_id: str, new_id: str, dry_run: bool) -> bool:
    """Update all cost calculations records associated with the old user ID to the new user ID."""
    msg = f"[update_cost_calculations_table][dry-run: {dry_run}] %s"
    table = table_names.get("COST_CALCULATIONS_DYNAMO_TABLE")
    if not table:
        log(msg % f"Table COST_CALCULATIONS_DYNAMO_TABLE not found, skipping")
        return True
        
    cost_calculations_table = dynamodb.Table(table)
    ret = False
    try:
        # Scan for all records where id == old_id
        for item in paginated_scan(table, "id", old_id):
            log(
                msg
                % f"Found cost calculations record for user ID {old_id}.\\n\\tExisting Data: {item}"
            )
            
            # Update id field from old_id to new_id
            item["id"] = new_id
            
            if dry_run:
                log(msg % f"Would update cost calculations item to:\\n\\tNew Data: {item}")
            else:
                log(msg % f"Updating cost calculations item to:\\n\\tNew Data: {item}")
                cost_calculations_table.put_item(Item=item)
            ret = True
        return ret
    except Exception as e:
        log(
            msg
            % f"Error updating cost calculations for user ID from {old_id} to {new_id}: {e}"
        )
        return False


# "HISTORY_COST_CALCULATIONS_DYNAMO_TABLE" : "amplify-v6-lambda-dev-history-cost-calculations",
def update_history_cost_calculations_table(
    old_id: str, new_id: str, dry_run: bool
) -> bool:
    """Update all history cost calculations records associated with the old user ID to the new user ID."""
    msg = f"[update_history_cost_calculations_table][dry-run: {dry_run}] %s"
    table = table_names.get("HISTORY_COST_CALCULATIONS_DYNAMO_TABLE")
    if not table:
        log(msg % f"Table HISTORY_COST_CALCULATIONS_DYNAMO_TABLE not found, skipping")
        return True
        
    history_cost_calculations_table = dynamodb.Table(table)
    ret = False
    try:
        # Scan for records with userDate prefix matching old_id
        for item in paginated_scan(table, "userDate", old_id, begins_with=True):
            log(
                msg
                % f"Found history cost calculations record for user ID {old_id}.\n\tExisting Data: {item}"
            )
            
            # Update userDate prefix: old_id#date -> new_id#date
            if "userDate" in item:
                old_user_date = item["userDate"]
                if old_user_date.startswith(f"{old_id}#"):
                    date_suffix = old_user_date[len(f"{old_id}#"):]
                    item["userDate"] = f"{new_id}#{date_suffix}"
                    log(msg % f"Updated userDate: {old_user_date} -> {item['userDate']}")
            
            if dry_run:
                log(msg % f"Would update history cost calculations item to:\n\tNew Data: {item}")
            else:
                log(msg % f"Updating history cost calculations item to:\n\tNew Data: {item}")
                history_cost_calculations_table.put_item(Item=item)
            ret = True
        return ret
    except Exception as e:
        log(
            msg
            % f"Error updating history cost calculations for user ID from {old_id} to {new_id}: {e}"
        )
        return False


# "ADDITIONAL_CHARGES_TABLE": "amplify-v6-chat-billing-dev-additional-charges",
def update_additional_charges_table(old_id: str, new_id: str, dry_run: bool) -> bool:
    """Update all additional charges records associated with the old user ID to the new user ID."""
    msg = f"[update_additional_charges_table][dry-run: {dry_run}] %s"
    table = table_names.get("ADDITIONAL_CHARGES_TABLE")
    if not table:
        log(msg % f"Table ADDITIONAL_CHARGES_TABLE not found, skipping")
        return True
        
    additional_charges_table = dynamodb.Table(table)
    ret = False
    try:
        # Scan required - no GSI for user field
        for item in paginated_scan(table, "user", old_id):
            log(
                msg
                % f"Found additional charges record for user ID {old_id}.\\n\\tExisting Data: {item}"
            )
            item["user"] = new_id
            if dry_run:
                log(msg % f"Would update additional charges item to:\\n\\tNew Data: {item}")
            else:
                log(msg % f"Updating additional charges item to:\\n\\tNew Data: {item}")
                additional_charges_table.put_item(Item=item)
            ret = True
        return ret
    except Exception as e:
        log(
            msg
            % f"Error updating additional charges for user ID from {old_id} to {new_id}: {e}"
        )
        return False


### Chat related tables ###
# "CHAT_USAGE_DYNAMO_TABLE" : "amplify-v6-lambda-dev-chat-usages",
def update_chat_usage_table(old_id: str, new_id: str, dry_run: bool) -> bool:
    """Update all chat usage records associated with the old user ID to the new user ID."""
    msg = f"[update_chat_usage_table][dry-run: {dry_run}] %s"
    table = table_names.get("CHAT_USAGE_DYNAMO_TABLE")
    if not table:
        log(msg % f"Table CHAT_USAGE_DYNAMO_TABLE not found, skipping")
        return True
        
    chat_usage_table = dynamodb.Table(table)
    ret = False
    try:
        # Query by user via UserUsageTimeIndex GSI
        for item in paginated_query(table, "user", old_id, index_name="UserUsageTimeIndex"):
            log(
                msg
                % f"Found chat usage record for user ID {old_id}.\\n\\tExisting Data: {item}"
            )
            item["user"] = new_id
            if dry_run:
                log(msg % f"Would update chat usage item to:\\n\\tNew Data: {item}")
            else:
                log(msg % f"Updating chat usage item to:\\n\\tNew Data: {item}")
                chat_usage_table.put_item(Item=item)
            ret = True
        return ret
    except Exception as e:
        log(
            msg
            % f"Error updating chat usage for user ID from {old_id} to {new_id}: {e}"
        )
        return False


# "CONVERSATION_METADATA_TABLE" : "amplify-v6-lambda-dev-conversation-metadata",
# "S3_CONVERSATIONS_BUCKET_NAME": "amplify-v6-lambda-dev-user-conversations", #Marked for deletion
def update_conversation_metadata_table(old_id: str, new_id: str, dry_run: bool) -> bool:
    """Update all conversation metadata records associated with the old user ID to the new user ID."""
    msg = f"[update_conversation_metadata_table][dry-run: {dry_run}] %s"
    table = table_names.get("CONVERSATION_METADATA_TABLE")
    
    # IMPLEMENTED: Conversations S3 to S3_CONSOLIDATION_BUCKET migration
    # - Conversations: Migrated from S3_CONVERSATIONS_BUCKET_NAME to S3_CONSOLIDATION_BUCKET_NAME
    # - Old prefix: "{old_id}/" → New prefix: "conversations/{new_id}/"
    # - Migration detection: Not needed - all conversations move to consolidation bucket
    # - DynamoDB updates: "user_id" field and "s3_key" prefix updated
    #
    # Processing flow:
    # 1. Call migrate_conversations_bucket_for_user() to migrate S3 conversations
    # 2. Update "user_id" field from old_id to new_id in CONVERSATION_METADATA_TABLE
    # 3. Update "s3_key" prefix from old_id to new_id
    success = migrate_conversations_bucket_for_user(old_id, new_id, dry_run)
    
    if not success:
        log(msg % f"Failed to migrate conversations for user {old_id}")
        return False
    
    try:
        conversation_metadata_table = dynamodb.Table(table)
        ret = False
        
        for item in paginated_query(table, "user_id", old_id):
            log(
                msg
                % f"Found conversation metadata record for user ID {old_id}.\\n\\tExisting Data: {item}"
            )
            
            # Update user_id and s3_key prefix
            item["user_id"] = new_id
            if "s3_key" in item and item["s3_key"].startswith(f"{old_id}/"):
                old_s3_key = item["s3_key"]
                conversation_id = old_s3_key[len(f"{old_id}/"):]
                item["s3_key"] = f"conversations/{new_id}/{conversation_id}"
                
            if dry_run:
                log(msg % f"Would update conversation metadata item to:\\n\\tNew Data: {item}")
            else:
                log(msg % f"Updating conversation metadata item to:\\n\\tNew Data: {item}")
                conversation_metadata_table.put_item(Item=item)
            ret = True
        return ret
    except Exception as e:
        log(
            msg
            % f"Error updating conversation metadata for user ID from {old_id} to {new_id}: {e}"
        )
        return False


# "USER_STORAGE_TABLE" : "amplify-v6-lambda-basic-ops-dev-user-storage",
def update_user_storage_table(old_id: str, new_id: str, dry_run: bool) -> bool:
    """Update all user storage records associated with the old user ID to the new user ID."""
    msg = f"[update_user_storage_table][dry-run: {dry_run}] %s"
    table = table_names.get("USER_STORAGE_TABLE")
    if not table:
        log(msg % f"Table USER_STORAGE_TABLE not found, skipping")
        return True
        
    user_storage_table = dynamodb.Table(table)
    ret = False
    try:
        # Scan for records with PK prefix matching old_id
        for item in paginated_scan(table, "PK", old_id, begins_with=True):
            log(
                msg
                % f"Found user storage record for user ID {old_id}.\n\tExisting Data: {item}"
            )
            
            # Update PK prefix: old_id#suffix -> new_id#suffix
            if "PK" in item:
                old_pk = item["PK"]
                if old_pk.startswith(f"{old_id}#"):
                    pk_suffix = old_pk[len(f"{old_id}#"):]
                    item["PK"] = f"{new_id}#{pk_suffix}"
                    log(msg % f"Updated PK: {old_pk} -> {item['PK']}")
            
            # Update appId prefix: old_id#suffix -> new_id#suffix
            if "appId" in item:
                old_app_id = item["appId"]
                if old_app_id.startswith(f"{old_id}#"):
                    app_id_suffix = old_app_id[len(f"{old_id}#"):]
                    item["appId"] = f"{new_id}#{app_id_suffix}"
                    log(msg % f"Updated appId: {old_app_id} -> {item['appId']}")
            
            if dry_run:
                log(msg % f"Would update user storage item to:\n\tNew Data: {item}")
            else:
                log(msg % f"Updating user storage item to:\n\tNew Data: {item}")
                user_storage_table.put_item(Item=item)
            ret = True
        return ret
    except Exception as e:
        log(
            msg
            % f"Error updating user storage for user ID from {old_id} to {new_id}: {e}"
        )
        return False



### VERY MUCH LESS IMPORTANT TABLES ###
# "AMPLIFY_ADMIN_LOGS_DYNAMODB_TABLE" : "amplify-v6-admin-dev-admin-logs",
# "user" attribute needs to be updated
# "AMPLIFY_GROUP_LOGS_DYNAMODB_TABLE" : "amplify-v6-object-access-dev-amplify-group-logs",
# "user" attribute needs to be updated (can query)
# "OP_LOG_DYNAMO_TABLE" : "amplify-v6-assistants-api-dev-op-log",
# "user" attribute needs to be updated
# "REQUEST_STATE_DYNAMO_TABLE" : "amplify-v6-amplify-js-dev-request-state",
# "user" attribute needs to be updated (can query)


if __name__ == "__main__":
    args = parse_args()

    global table_names
    table_names = get_tables_from_config_file()

    if not tables_ok(table_names, continue_anyway=True):
        sys.exit(1)

    try:
        print("Setting logging to file...")
        logfile = open(args.log, "w")
        sys.stdout = logfile
        sys.stderr = logfile
        log(f"Starting user ID migration. Dry run: {args.dry_run}")

        # loop through our users
        for u in get_users_from_csv(args.csv_file).items():
            log(f"\n\nProcessing user: old: {u[0]} new: {u[1]}")
            old_user_id = u[0]
            new_user_id = u[1]
            # this is a sanity check to make user exists
            user = get_user(old_user_id)

            # if not user:
            #     log(f"\tUser with old ID {old_user_id} not found. Skipping.")
            #     continue

            # if not update_user_id(old_user_id, new_user_id, args.dry_run):
            #     log(
            #         f"Unable to update user ID for {old_user_id}. Skipping - Manual intervention required."
            #     )
            #     continue

            # if not update_accounts(old_user_id, new_user_id, args.dry_run):
            #     log(
            #         f"Unable to update accounts for {old_user_id}. Skipping - Manual intervention required."
            #     )
            #     # continue

            # if not update_api_keys(old_user_id, new_user_id, args.dry_run):
            #     log(
            #         f"Unable to update API keys for {old_user_id}. This is assumed reasonable as not all users have API keys."
            #     )

            # if not update_ops_table(old_user_id, new_user_id, args.dry_run):
            #     log(
            #         f"Unable to update ops records for {old_user_id}. This is assumed reasonable as not all users have ops records."
            #     )

            # if not update_agent_state_table(old_user_id, new_user_id, args.dry_run):
            #     log(
            #         f"Unable to update agent state records for {old_user_id}. This is assumed reasonable as not all users have agent state records."
            #     )

            # if not update_oauth_state_table(old_user_id, new_user_id, args.dry_run):
            #     log(
            #         f"Unable to update OAuth state records for {old_user_id}. This is assumed reasonable as not all users have OAuth state records."
            #     )

            # if not update_amplify_admin_table(old_user_id, new_user_id, args.dry_run):
            #     log(
            #         f"Unable to update Amplify Admin records for {old_user_id}. This is assumed reasonable as not all users are admins."
            #     )

            # if not update_artifacts_table(old_user_id, new_user_id, args.dry_run):
            #     log(
            #         f"Unable to update artifacts records for {old_user_id}. This is assumed reasonable as not all users have artifacts."
            #     )

            # if not update_agent_event_templates_table(
            #     old_user_id, new_user_id, args.dry_run
            # ):
            #     log(
            #         f"Unable to update agent event templates records for {old_user_id}. This is assumed reasonable as not all users have agent event templates."
            #     )

            # if not update_workflow_templates_table(
            #     old_user_id, new_user_id, args.dry_run
            # ):
            #     log(
            #         f"Unable to update workflow templates records for {old_user_id}. This is assumed reasonable as not all users have workflow templates."
            #     )

            # if not update_object_access_table(old_user_id, new_user_id, args.dry_run):
            #     log(
            #         f"Unable to update object access records for {old_user_id}. This is assumed reasonable as not all users have object access records."
            #     )

            # if not update_assistants_aliases_table(
            #     old_user_id, new_user_id, args.dry_run
            # ):
            #     log(
            #         f"Unable to update assistants aliases records for {old_user_id}. This is assumed reasonable as not all users have assistants aliases records."
            #     )

            # if not update_assistants_table(old_user_id, new_user_id, args.dry_run):
            #     log(
            #         f"Unable to update assistants records for {old_user_id}. This is assumed reasonable as not all users have assistants records."
            #     )

            if not update_assistant_code_interpreter_table(
                old_user_id, new_user_id, args.dry_run
            ):
                log(
                    f"Unable to update assistant code interpreter records for {old_user_id}. This is assumed reasonable as not all users have assistant code interpreter records."
                )

            if not update_assistant_threads_table(
                old_user_id, new_user_id, args.dry_run
            ):
                log(
                    f"Unable to update assistant threads records for {old_user_id}. This is assumed reasonable as not all users have assistant threads records."
                )

    except Exception as e:
        log(f"Error processing users: {e}")
    finally:
        logfile.close()<|MERGE_RESOLUTION|>--- conflicted
+++ resolved
@@ -696,13 +696,10 @@
 
 
 # "ASSISTANT_CODE_INTERPRETER_DYNAMODB_TABLE" : "amplify-v6-assistants-dev-code-interpreter-assistants",
-<<<<<<< HEAD
 # "ASSISTANTS_CODE_INTERPRETER_FILES_BUCKET_NAME": "amplify-v6-assistants-dev-code-interpreter-files", #Marked for deletion
-=======
 # DONE
 # Change Type: UPDATE
 # True Tested (with Change): False
->>>>>>> 953577ce
 def update_assistant_code_interpreter_table(
     old_id: str, new_id: str, dry_run: bool
 ) -> bool:
@@ -731,24 +728,6 @@
         return success  # S3 migration was successful, so return that status
     
     assistant_code_interpreter_table = dynamodb.Table(table)
-<<<<<<< HEAD
-    ret = False
-    try:
-        for item in paginated_query(table, "user", old_id):
-            log(
-                msg
-                % f"Found assistant code interpreter record for user ID {old_id}.\\n\\tExisting Data: {item}"
-            )
-            
-            # Update user field from old_id to new_id
-            item["user"] = new_id
-            
-            if dry_run:
-                log(msg % f"Would update assistant code interpreter item to:\\n\\tNew Data: {item}")
-            else:
-                log(msg % f"Updating assistant code interpreter item to:\\n\\tNew Data: {item}")
-                assistant_code_interpreter_table.put_item(Item=item)
-=======
     try:
         ret = False
         for item in paginated_query(table, "user", old_id, index_name="UserIndex"):
@@ -773,17 +752,12 @@
                     ExpressionAttributeNames={"#user": "user"},
                     ExpressionAttributeValues={":new_id": new_id},
                 )
->>>>>>> 953577ce
-            ret = True
-        return ret
-    except Exception as e:
-        log(
-            msg
-<<<<<<< HEAD
-            % f"Error updating assistant code interpreter records for user ID from {old_id} to {new_id}: {e}"
-=======
+            ret = True
+        return ret
+    except Exception as e:
+        log(
+            msg
             % f"Error updating assistant code interpreter for user ID from {old_id} to {new_id}: {e}"
->>>>>>> 953577ce
         )
         return False
 
@@ -801,28 +775,15 @@
         return True
         
     assistant_threads_table = dynamodb.Table(table)
-<<<<<<< HEAD
-    ret = False
-    try:
-        # Query by user via UserIndex GSI
-        for item in paginated_query(table, "user", old_id, index_name="UserIndex"):
-=======
     try:
         ret = False
         for item in paginated_query(table, "user", old_id, index_name="UserNameIndex"):
->>>>>>> 953577ce
             log(
                 msg
                 % f"Found assistant threads record for user ID {old_id}.\n\tExisting Data: {item}"
             )
             item["user"] = new_id
             if dry_run:
-<<<<<<< HEAD
-                log(msg % f"Would update assistant threads item to:\n\tNew Data: {item}")
-            else:
-                log(msg % f"Updating assistant threads item to:\n\tNew Data: {item}")
-                assistant_threads_table.put_item(Item=item)
-=======
                 log(
                     msg % f"Would update assistant threads item to:\n\tNew Data: {item}"
                 )
@@ -834,7 +795,6 @@
                     ExpressionAttributeNames={"#user": "user"},
                     ExpressionAttributeValues={":new_id": new_id},
                 )
->>>>>>> 953577ce
             ret = True
         return ret
     except Exception as e:
