--- conflicted
+++ resolved
@@ -20,12 +20,8 @@
 pg_database = os.environ['RAG_POSTGRES_DB_NAME']
 rag_pg_password = os.environ['RAG_POSTGRES_DB_SECRET']
 embedding_model_name = os.environ['EMBEDDING_MODEL_NAME']
-<<<<<<< HEAD
 qa_model_name = os.environ['QA_MODEL_NAME']
 sender_email = os.environ['SENDER_EMAIL']
-=======
-qa_summary_model_name = os.environ['QA_MODEL_NAME']
->>>>>>> 72b3fe9a
 embedding_provider = os.environ['EMBEDDING_PROVIDER'] or os.environ['OPENAI_PROVIDER']
 endpoints_arn = os.environ['LLM_ENDPOINTS_SECRETS_NAME_ARN']
 embedding_progress_table = os.environ['EMBEDDING_PROGRESS_TABLE']
@@ -171,11 +167,6 @@
     return db_connection
 
 
-<<<<<<< HEAD
-=======
-
-
->>>>>>> 72b3fe9a
 def insert_chunk_data_to_db(src, locations, orig_indexes, char_index, token_count, embedding_index, content, vector_embedding, qa_vector_embedding, cursor):
     insert_query = """
     INSERT INTO embeddings (src, locations, orig_indexes, char_index, token_count, embedding_index, content, vector_embedding, qa_vector_embedding)
@@ -344,7 +335,6 @@
                     total_vector_token_count = vector_token_count + qa_vector_token_count
                     
 
-<<<<<<< HEAD
                     logging.info(f"Embedding local chunk index: {current_local_chunk_index}")
                     insert_chunk_data_to_db(src, locations, orig_indexes, char_index, total_vector_token_count, current_local_chunk_index, content, vector_embedding, qa_vector_embedding, cursor)
 
@@ -382,50 +372,6 @@
                         logging.exception("Full traceback:")
                     
                     current_local_chunk_index += 1
-=======
-                    # Update the DynamoDB table with the current chunk index
-                    update_dynamodb_status(table, trimmed_src, chunk_index, total_chunks, "embedding")
-
-                    embedding_result = generate_embeddings(content, embedding_provider)
-            
-                    if embedding_result["success"]:
-                        vector_embedding = embedding_result["data"]
-                        content_vector_token_count = embedding_result["token_count"]
-                        print(f"Vector Token Count: {content_vector_token_count}")
-                    else:
-                        raise Exception(embedding_result["error"])
-
-                    response = generate_questions(content, embedding_provider)
-                    if response["success"]:
-                        qa_summary = response["data"]
-                        input_tokens = response["input_tokens"]
-                        output_tokens = response["output_tokens"]
-                        print(f"QA Summary: {qa_summary}")
-                        print(f"Input tokens: {input_tokens}")
-                        print(f"Output tokens: {output_tokens}")
-                    else:
-                        error = response["error"]
-                        print(f"Error: {error}")
-
-                    qa_vector_embedding_response = generate_embeddings(qa_summary,embedding_provider)
-                    print(f"QA Vector Embedding Response: {qa_vector_embedding_response}")
-                    
-                    if qa_vector_embedding_response["success"]:
-                        qa_vector_embedding = qa_vector_embedding_response["data"]
-                        qa_vector_token_count = qa_vector_embedding_response["token_count"]
-                        print(f"QA Vector Token Count: {qa_vector_token_count}")
-
-
-                    # Calculate token count for the content
-                    
-                    vector_token_count = qa_vector_token_count + content_vector_token_count
-
-
-                    # Insert data into the database
-                    insert_chunk_data_to_db(src, locations, orig_indexes, char_index, vector_token_count, embedding_index, content, vector_embedding, qa_vector_embedding, cursor)
-                    ()
-                    # Commit the transaction
->>>>>>> 72b3fe9a
                     db_connection.commit()
                 
                 except Exception as e:
