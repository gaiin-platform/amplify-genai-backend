--- conflicted
+++ resolved
@@ -1345,13 +1345,9 @@
         if 'db_connection' in locals() and not db_connection.closed:
             db_connection.close()
 
-<<<<<<< HEAD
-
-=======
 @required_env_vars({
     "EMBEDDING_PROGRESS_TABLE": [DynamoDBOperation.UPDATE_ITEM],
 })
->>>>>>> dad52e30
 @validated(op="terminate")
 def terminate_embedding(event, context, current_user, name, data):
     object_id = data["data"].get("object_key")
