
#Copyright (c) 2024 Vanderbilt University  
#Authors: Jules White, Allen Karns, Karely Rodriguez, Max Moundas

from openai import AzureOpenAI
from openai import OpenAI
import tiktoken
import json
import re
import os
import boto3
from boto3.dynamodb.conditions import Key
from botocore.exceptions import ClientError
import logging
<<<<<<< HEAD
import uuid
from datetime import datetime
import json
from common.credentials import get_credentials, get_json_credetials, get_endpoint

=======
import boto3
from common.credentials import get_endpoint
>>>>>>> 72b3fe9a

logger = logging.getLogger()
logger.setLevel(logging.INFO)

endpoints_arn = os.environ['LLM_ENDPOINTS_SECRETS_NAME_ARN']
api_version = os.environ['API_VERSION']
embedding_model_name = os.environ['EMBEDDING_MODEL_NAME']
qa_model_name = os.environ['QA_MODEL_NAME']
<<<<<<< HEAD
hash_files_dynamo_table = os.environ['HASH_FILES_DYNAMO_TABLE']
region = os.environ['REGION']
openai_provider = os.environ['OPENAI_PROVIDER']
keyword_model_name = os.environ['KEYWORD_MODEL_NAME']
embedding_provider = os.environ['EMBEDDING_PROVIDER'] or os.environ['OPENAI_PROVIDER']



=======
embedding_provider = os.environ['EMBEDDING_PROVIDER'] or os.environ['OPENAI_PROVIDER']
openai_provider = os.environ['OPENAI_PROVIDER']
region = os.environ['REGION'] # Set this environment variable to either "openai" or "azure"
>>>>>>> 72b3fe9a

# Get embedding token count from tiktoken
def num_tokens_from_text(content, embedding_model_name):
    encoding = tiktoken.encoding_for_model(embedding_model_name)
    num_tokens = len(encoding.encode(content))
    return num_tokens

def clean_text(text):
    # Remove non-ASCII characters
    text = text.encode('ascii', 'ignore').decode('ascii')
    # Remove punctuation using regex
    text_without_punctuation = re.sub(r'[^\w\s]', '', text)
    # Remove extra spaces using regex
    cleaned_text = re.sub(r'\s+', ' ', text_without_punctuation)
    return cleaned_text.strip()

def preprocess_text(text):
<<<<<<< HEAD
    try:
        # Remove non-ASCII characters
        text = text.encode('ascii', 'ignore').decode('ascii')
        # Remove punctuation using regex
        text_without_punctuation = re.sub(r'[^\w\s]', '', text)
        # Remove extra spaces using regex
        cleaned_text = re.sub(r'\s+', ' ', text_without_punctuation)
        return {"success": True, "data": cleaned_text.strip()}
    except Exception as e:
        return {"success": False, "error": f"An error occurred: {str(e)}"}



def generate_embeddings(content, embedding_provider= "azure"):
=======
    # Remove punctuation and other non-word characters
    cleaned_text = re.sub(r'[^\w\s]', ' ', text)
    # Split the text into words based on whitespace
    words = cleaned_text.split()
    # Join the words with a space, a | symbol, and another space
    return ' | '.join(words)

def generate_embeddings(content, embedding_provider="azure"):
>>>>>>> 72b3fe9a
    if embedding_provider == "bedrock":
        return generate_bedrock_embeddings(content)
    if embedding_provider == "azure":
        return generate_azure_embeddings(content)
    if embedding_provider == "openai":
        return generate_openai_embeddings(content)

def generate_bedrock_embeddings(content):
    try:
        client = boto3.client("bedrock-runtime", region_name=region)
        model_id = embedding_model_name
        
        native_request = {"inputText": content}
        request = json.dumps(native_request)
        
        response = client.invoke_model(modelId=model_id, body=request)
        model_response = json.loads(response["body"].read())
        
        embeddings = model_response["embedding"]
        input_token_count = model_response["inputTextTokenCount"]
        
        logger.info(f"Embedding generated. Input tokens: {input_token_count}, Embedding size: {len(embeddings)}")
        return {"success": True, "data": embeddings, "token_count": input_token_count}
    except Exception as e:
        logger.error(f"An error occurred with Bedrock: {e}", exc_info=True)
        return {"success": False, "error": f"An error occurred with Bedrock: {str(e)}"}

def generate_azure_embeddings(content):
    logger.info("Getting Embedding Endpoints")
    endpoint, api_key = get_endpoint(embedding_model_name, endpoints_arn)
    logger.info(f"Endpoint: {endpoint}")
        
    client = AzureOpenAI(
        api_key=api_key,
        azure_endpoint=endpoint,
        api_version=api_version
    )
    try:
        response = client.embeddings.create(input=content, model=embedding_model_name)
        embedding = response.data[0].embedding
        token_count = num_tokens_from_text(content, embedding_model_name)
    except Exception as e:
        logger.error(f"An error occurred with Azure OpenAI: {e}", exc_info=True)
        raise

    logger.info(f"Embedding: {embedding}")
    return {"success": True, "data": embedding, "token_count": token_count}

def generate_openai_embeddings(content):
    logger.info("Getting Embedding Endpoints")
    endpoint, api_key = get_endpoint(embedding_model_name, endpoints_arn)
    logger.info(f"Endpoint: {endpoint}")
        
    client = OpenAI(
        api_key=api_key
    )
    try:
        response = client.embeddings.create(input=content, model=embedding_model_name)
        embedding = response.data[0].embedding
        token_count = num_tokens_from_text(content, embedding_model_name)
    except Exception as e:
        logger.error(f"An error occurred with OpenAI: {e}", exc_info=True)
        raise

    logger.info(f"Embedding: {embedding}")
<<<<<<< HEAD
    return {"success": True, "data": embedding, "token_count": token_count}        
=======
    return {"success": True, "data": embedding, "token_count": token_count}
>>>>>>> 72b3fe9a

def generate_questions(content, embedding_provider="azure"):
    if embedding_provider == "bedrock":
        return generate_bedrock_questions(content)
    if embedding_provider == "azure":
        return generate_azure_questions(content)
    if embedding_provider == "openai":
        return generate_openai_questions(content)

def generate_bedrock_questions(content):
    try:
        client = boto3.client("bedrock-runtime", region_name=region)
        model_id = qa_model_name
        
        system_prompt = f"With every prompt I send, think about what questions the text might be able to answer and return those questions. Please create many questions."

        native_request = {
            "anthropic_version": "bedrock-2023-05-31",
            "system": system_prompt,
            "max_tokens": 512,
            "temperature": 0.7,
            "messages": [
                {
                    "role": "user",
                    "content": [{"type": "text", "text": content}],
                }
            ],
        }
        request = json.dumps(native_request)
        
        response = client.invoke_model(modelId=model_id, body=request)
        model_response = json.loads(response["body"].read())
        
        questions = model_response["content"][0]["text"]
        input_tokens = model_response["usage"]["input_tokens"]
        output_tokens = model_response["usage"]["output_tokens"]
        
        logger.info(f"Questions generated: {questions}")
        return {
            "success": True,
            "data": questions,
            "input_tokens": input_tokens,
            "output_tokens": output_tokens
        }
    except Exception as e:
        logger.error(f"An error occurred with Bedrock: {e}", exc_info=True)
        return {"success": False, "error": f"An error occurred with Bedrock: {str(e)}"}

def generate_azure_questions(content):
    logger.info("Getting QA Endpoints")
    endpoint, api_key = get_endpoint(qa_model_name, endpoints_arn)
    logger.info(f"Endpoint: {endpoint}")
        
    client = AzureOpenAI(
        api_key=api_key,
        azure_endpoint=endpoint,
        api_version=api_version
    )
    try:
        input_tokens = num_tokens_from_text(content, qa_model_name)
        
        response = client.chat.completions.create(
            model=qa_model_name,
            messages=[
                {"role": "system", "content": "With every prompt I send, think about what questions the text might be able to answer and return those questions. Please create many questions."},
                {"role": "user", "content": content}
            ],
            max_tokens=500,
            temperature=0.7
        )
        questions = response.choices[0].message.content.strip()
        output_tokens = num_tokens_from_text(questions, qa_model_name)
    except Exception as e:
        logger.error(f"An error occurred with Azure OpenAI: {e}", exc_info=True)
        return {"success": False, "error": f"An error occurred with Azure OpenAI: {str(e)}"}

    logger.info(f"Questions: {questions}")
<<<<<<< HEAD
    return {
        "success": True,
        "data": questions,
        "input_tokens": input_tokens,
        "output_tokens": output_tokens
    }

def generate_openai_questions(content):
    logger.info("Getting QA Endpoints")
    endpoint, api_key = get_endpoint(qa_model_name, endpoints_arn)
    logger.info(f"Endpoint: {endpoint}")
        
    client = OpenAI(
        api_key=api_key
    )
    try:
        input_tokens = num_tokens_from_text(content, "gpt-3.5-turbo")
        
        response = client.chat.completions.create(
            model="gpt-3.5-turbo",
            messages=[
                {"role": "system", "content": "With every prompt I send, think about what questions the text might be able to answer and return those questions. Please create many questions."},
                {"role": "user", "content": content}
            ],
            max_tokens=500,
            temperature=0.7
        )
        questions = response.choices[0].message.content.strip()
        output_tokens = num_tokens_from_text(questions, "gpt-3.5-turbo")
    except Exception as e:
        logger.error(f"An error occurred with OpenAI: {e}", exc_info=True)
        return {"success": False, "error": f"An error occurred with OpenAI: {str(e)}"}

    logger.info(f"Questions: {questions}")
=======
>>>>>>> 72b3fe9a
    return {
        "success": True,
        "data": questions,
        "input_tokens": input_tokens,
        "output_tokens": output_tokens
    }

<<<<<<< HEAD
def record_usage(account, requestId, user, model, input_tokens, output_tokens, details=None, api_key=None):
    dynamodb = boto3.client('dynamodb')
    dynamo_table_name = os.environ.get('CHAT_USAGE_DYNAMO_TABLE')
    if not dynamo_table_name:
        logger.error("CHAT_USAGE_DYNAMO_TABLE table is not provided in the environment variables.")
        return False

    try:
        account_id = account

        # Initialize details if None
        if details is None:
            details = {}

        # Ensure input_tokens and output_tokens are not None and default to 0 if they are
        if input_tokens is None:
            input_tokens = 0
        if output_tokens is None:
            output_tokens = 0

        if api_key:
            details.update({'api_key': api_key})

        item = {
            'id': {'S': str(uuid.uuid4())},
            'requestId': {'S': requestId},
            'user': {'S': user},
            'time': {'S': datetime.utcnow().isoformat()},
            'accountId': {'S': account_id},
            'inputTokens': {'N': str(input_tokens)},
            'outputTokens': {'N': str(output_tokens)},
            'modelId': {'S': model},
            'details': {'M': {k: {'S': str(v)} for k, v in details.items()}}
        }

        response = dynamodb.put_item(
            TableName=dynamo_table_name,
            Item=item
        )
        
        # Check the HTTPStatusCode and log accordingly
        status_code = response['ResponseMetadata']['HTTPStatusCode']
        if status_code == 200:
            text_location_key = details.get('textLocationKey', 'unknown')
            account = details.get('account', account)
            original_creator = details.get('originalCreator', 'unknown')
            logger.info(f"Token Usage recorded for embedding source {text_location_key}, to {account} of {original_creator}.")
        else:
            logger.error(f"Failed to record usage: {response}")
    
    except Exception as e:
        logger.error(f"An error occurred: {e}", exc_info=True)

   


def get_key_details(textLocationKey):
    # Initialize a session using Amazon DynamoDB
    session = boto3.Session()
    
    # Initialize DynamoDB resource
    dynamodb = session.resource('dynamodb', region_name='us-east-1')
    
    # Select your DynamoDB table
    table = dynamodb.Table(hash_files_dynamo_table)
    
    try:
        # Query items from the table based on textLocationKey
        response = table.query(                        
            IndexName='TextLocationIndex',  # Specify the GSI name here
            KeyConditionExpression=Key('textLocationKey').eq(textLocationKey)
        )
        print(f"Response: {response}")
        
        # Check if the items exist in the table
        if 'Items' in response and response['Items']:
            # Filter items to ensure createdAt is present and valid
            valid_items = [item for item in response['Items'] if 'createdAt' in item and item['createdAt']]
            
            # If there are no valid items, return None
            if not valid_items:
                return None
            
            # Sort valid items by createdAt in descending order
            sorted_items = sorted(valid_items, key=lambda x: x['createdAt'], reverse=True)
            most_recent_item = sorted_items[0]

            if most_recent_item.get('apiKey'):
                logging.info("Fetched apiKey: ********")
            else: 
                logging.info(f"Fetched apiKey has no value")
            
        
            logging.info(f"Fetched account: {most_recent_item.get('account')}")
            logging.info(f"Fetched originalCreator: {most_recent_item.get('originalCreator')}")
            
            apiKey = most_recent_item.get('apiKey')
            account = most_recent_item.get('account')
            originalCreator = most_recent_item.get('originalCreator')

            

            return {
                'apiKey': apiKey,
                'account': account,
                'originalCreator': originalCreator,

            }
            
        else:
            return None
    
    except Exception as e:
        print(f"Error retrieving item: {e}")
        return None

=======
def generate_openai_questions(content):
    logger.info("Getting QA Endpoints")
    endpoint, api_key = get_endpoint(qa_model_name, endpoints_arn)
    logger.info(f"Endpoint: {endpoint}")
        
    client = OpenAI(
        api_key=api_key
    )
    try:
        input_tokens = num_tokens_from_text(content, "gpt-3.5-turbo")
        
        response = client.chat.completions.create(
            model="gpt-3.5-turbo",
            messages=[
                {"role": "system", "content": "With every prompt I send, think about what questions the text might be able to answer and return those questions. Please create many questions."},
                {"role": "user", "content": content}
            ],
            max_tokens=500,
            temperature=0.7
        )
        questions = response.choices[0].message.content.strip()
        output_tokens = num_tokens_from_text(questions, "gpt-3.5-turbo")
    except Exception as e:
        logger.error(f"An error occurred with OpenAI: {e}", exc_info=True)
        return {"success": False, "error": f"An error occurred with OpenAI: {str(e)}"}

    logger.info(f"Questions: {questions}")
    return {
        "success": True,
        "data": questions,
        "input_tokens": input_tokens,
        "output_tokens": output_tokens
    }
>>>>>>> 72b3fe9a
<|MERGE_RESOLUTION|>--- conflicted
+++ resolved
@@ -12,16 +12,11 @@
 from boto3.dynamodb.conditions import Key
 from botocore.exceptions import ClientError
 import logging
-<<<<<<< HEAD
 import uuid
 from datetime import datetime
 import json
 from common.credentials import get_credentials, get_json_credetials, get_endpoint
 
-=======
-import boto3
-from common.credentials import get_endpoint
->>>>>>> 72b3fe9a
 
 logger = logging.getLogger()
 logger.setLevel(logging.INFO)
@@ -30,7 +25,6 @@
 api_version = os.environ['API_VERSION']
 embedding_model_name = os.environ['EMBEDDING_MODEL_NAME']
 qa_model_name = os.environ['QA_MODEL_NAME']
-<<<<<<< HEAD
 hash_files_dynamo_table = os.environ['HASH_FILES_DYNAMO_TABLE']
 region = os.environ['REGION']
 openai_provider = os.environ['OPENAI_PROVIDER']
@@ -39,11 +33,6 @@
 
 
 
-=======
-embedding_provider = os.environ['EMBEDDING_PROVIDER'] or os.environ['OPENAI_PROVIDER']
-openai_provider = os.environ['OPENAI_PROVIDER']
-region = os.environ['REGION'] # Set this environment variable to either "openai" or "azure"
->>>>>>> 72b3fe9a
 
 # Get embedding token count from tiktoken
 def num_tokens_from_text(content, embedding_model_name):
@@ -61,7 +50,6 @@
     return cleaned_text.strip()
 
 def preprocess_text(text):
-<<<<<<< HEAD
     try:
         # Remove non-ASCII characters
         text = text.encode('ascii', 'ignore').decode('ascii')
@@ -76,16 +64,6 @@
 
 
 def generate_embeddings(content, embedding_provider= "azure"):
-=======
-    # Remove punctuation and other non-word characters
-    cleaned_text = re.sub(r'[^\w\s]', ' ', text)
-    # Split the text into words based on whitespace
-    words = cleaned_text.split()
-    # Join the words with a space, a | symbol, and another space
-    return ' | '.join(words)
-
-def generate_embeddings(content, embedding_provider="azure"):
->>>>>>> 72b3fe9a
     if embedding_provider == "bedrock":
         return generate_bedrock_embeddings(content)
     if embedding_provider == "azure":
@@ -151,11 +129,7 @@
         raise
 
     logger.info(f"Embedding: {embedding}")
-<<<<<<< HEAD
     return {"success": True, "data": embedding, "token_count": token_count}        
-=======
-    return {"success": True, "data": embedding, "token_count": token_count}
->>>>>>> 72b3fe9a
 
 def generate_questions(content, embedding_provider="azure"):
     if embedding_provider == "bedrock":
@@ -205,6 +179,54 @@
         return {"success": False, "error": f"An error occurred with Bedrock: {str(e)}"}
 
 def generate_azure_questions(content):
+def generate_questions(content, embedding_provider="azure"):
+    if embedding_provider == "bedrock":
+        return generate_bedrock_questions(content)
+    if embedding_provider == "azure":
+        return generate_azure_questions(content)
+    if embedding_provider == "openai":
+        return generate_openai_questions(content)
+
+def generate_bedrock_questions(content):
+    try:
+        client = boto3.client("bedrock-runtime", region_name=region)
+        model_id = qa_model_name
+        
+        system_prompt = f"With every prompt I send, think about what questions the text might be able to answer and return those questions. Please create many questions."
+
+        native_request = {
+            "anthropic_version": "bedrock-2023-05-31",
+            "system": system_prompt,
+            "max_tokens": 512,
+            "temperature": 0.7,
+            "messages": [
+                {
+                    "role": "user",
+                    "content": [{"type": "text", "text": content}],
+                }
+            ],
+        }
+        request = json.dumps(native_request)
+        
+        response = client.invoke_model(modelId=model_id, body=request)
+        model_response = json.loads(response["body"].read())
+        
+        questions = model_response["content"][0]["text"]
+        input_tokens = model_response["usage"]["input_tokens"]
+        output_tokens = model_response["usage"]["output_tokens"]
+        
+        logger.info(f"Questions generated: {questions}")
+        return {
+            "success": True,
+            "data": questions,
+            "input_tokens": input_tokens,
+            "output_tokens": output_tokens
+        }
+    except Exception as e:
+        logger.error(f"An error occurred with Bedrock: {e}", exc_info=True)
+        return {"success": False, "error": f"An error occurred with Bedrock: {str(e)}"}
+
+def generate_azure_questions(content):
     logger.info("Getting QA Endpoints")
     endpoint, api_key = get_endpoint(qa_model_name, endpoints_arn)
     logger.info(f"Endpoint: {endpoint}")
@@ -233,7 +255,6 @@
         return {"success": False, "error": f"An error occurred with Azure OpenAI: {str(e)}"}
 
     logger.info(f"Questions: {questions}")
-<<<<<<< HEAD
     return {
         "success": True,
         "data": questions,
@@ -268,8 +289,6 @@
         return {"success": False, "error": f"An error occurred with OpenAI: {str(e)}"}
 
     logger.info(f"Questions: {questions}")
-=======
->>>>>>> 72b3fe9a
     return {
         "success": True,
         "data": questions,
@@ -277,7 +296,6 @@
         "output_tokens": output_tokens
     }
 
-<<<<<<< HEAD
 def record_usage(account, requestId, user, model, input_tokens, output_tokens, details=None, api_key=None):
     dynamodb = boto3.client('dynamodb')
     dynamo_table_name = os.environ.get('CHAT_USAGE_DYNAMO_TABLE')
@@ -394,38 +412,3 @@
         print(f"Error retrieving item: {e}")
         return None
 
-=======
-def generate_openai_questions(content):
-    logger.info("Getting QA Endpoints")
-    endpoint, api_key = get_endpoint(qa_model_name, endpoints_arn)
-    logger.info(f"Endpoint: {endpoint}")
-        
-    client = OpenAI(
-        api_key=api_key
-    )
-    try:
-        input_tokens = num_tokens_from_text(content, "gpt-3.5-turbo")
-        
-        response = client.chat.completions.create(
-            model="gpt-3.5-turbo",
-            messages=[
-                {"role": "system", "content": "With every prompt I send, think about what questions the text might be able to answer and return those questions. Please create many questions."},
-                {"role": "user", "content": content}
-            ],
-            max_tokens=500,
-            temperature=0.7
-        )
-        questions = response.choices[0].message.content.strip()
-        output_tokens = num_tokens_from_text(questions, "gpt-3.5-turbo")
-    except Exception as e:
-        logger.error(f"An error occurred with OpenAI: {e}", exc_info=True)
-        return {"success": False, "error": f"An error occurred with OpenAI: {str(e)}"}
-
-    logger.info(f"Questions: {questions}")
-    return {
-        "success": True,
-        "data": questions,
-        "input_tokens": input_tokens,
-        "output_tokens": output_tokens
-    }
->>>>>>> 72b3fe9a
