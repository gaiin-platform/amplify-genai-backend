--- conflicted
+++ resolved
@@ -103,10 +103,7 @@
     IDP_PREFIX: ${self:custom.stageVars.IDP_PREFIX}
     OPENAI_PROVIDER: ${self:custom.stageVars.OPENAI_PROVIDER}
     EMBEDDING_PROVIDER: ${self:custom.stageVars.EMBEDDING_PROVIDER}
-<<<<<<< HEAD
     KEYWORD_MODEL_NAME: ${self:custom.stageVars.KEYWORD_MODEL_NAME}
-=======
->>>>>>> 2f4af63c
     REGION: ${self:provider.region}
     # SNAPSHOT_ID: ${self:custom.stageVariables.SNAPSHOT_ID}
     
@@ -177,13 +174,7 @@
         RAG_POSTGRES_DB_USERNAME: ragadmin_${sls:stage}
         RAG_POSTGRES_DB_WRITE_ENDPOINT: !GetAtt RagPostgresDbCluster.Endpoint.Address
         ENDPOINTS_ARN: ${self:provider.environment.ENDPOINTS_ARN}
-<<<<<<< HEAD
         MODEL_RATE_TABLE: chat-billing-${sls:stage}-model-rates
-=======
-        EMBEDDING_MODEL_NAME: ${self:provider.environment.EMBEDDING_MODEL_NAME}
-
-        QA_MODEL_NAME: ${self:provider.environment.QA_MODEL_NAME}
->>>>>>> 2f4af63c
         API_VERSION: ${self:provider.environment.API_VERSION}
         EMBEDDING_CHUNKS_INDEX_QUEUE: !Ref EmbeddingChunksIndexQueue   
         REGION: ${self:provider.region}
@@ -280,12 +271,8 @@
                 - sqs:ReceiveMessage
                 - sqs:DeleteMessage
                 - sqs:GetQueueAttributes
-<<<<<<< HEAD
-                - bedrock:InvokeModel
-=======
                 - bedrock:InvokeModel*
 
->>>>>>> 2f4af63c
               Resource:
                 - !GetAtt RagPostgresDbCluster.DBClusterArn
                 - !Ref RagPostgresDbSecret
@@ -310,14 +297,8 @@
                 - "arn:aws:dynamodb:${aws:region}:*:table/${self:service}-${sls:stage}-embedding-progress"
                 - "arn:aws:sqs:${aws:region}:*:${self:service}-${sls:stage}-embedding-chunks-index-queue"
                 - "arn:aws:sqs:${aws:region}:*:${self:service}-${sls:stage}-embedding-chunks-index-dlq"
-<<<<<<< HEAD
-                - "arn:aws:bedrock:*::foundation-model/*"
-
-  
-=======
                 - "arn:aws:bedrock:*:*:foundation-model/*"
                 - "arn:aws:bedrock:*:*:inference-profile/*"
->>>>>>> 2f4af63c
           
 
     RagPostgresDbSubnetGroup:
