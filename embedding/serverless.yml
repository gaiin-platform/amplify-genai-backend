--- conflicted
+++ resolved
@@ -119,18 +119,11 @@
             - "arn:aws:s3:::${self:custom.stageVariables.S3_RAG_CHUNKS_BUCKET_NAME}/*"
             - !GetAtt RagPostgresDbCluster.DBClusterArn
             - !Ref RagPostgresDbSecret
-<<<<<<< HEAD
-            - "arn:aws:dynamodb:${self:provider.region}:*:table/amplify-${self:custom.stageVariables.DEPLOYMENT_NAME}-${sls:stage}-user-files"
-            - "arn:aws:dynamodb:${self:provider.region}:*:table/amplify-${self:custom.stageVariables.DEPLOYMENT_NAME}-${sls:stage}-embedding-progress"
-            - "arn:aws:dynamodb:${self:provider.region}:*:table/amplify-${self:custom.stageVariables.DEPLOYMENT_NAME}-${sls:stage}-object-access-table"
-            - "arn:aws:sqs:${self:provider.region}:*:amplify-${self:custom.stageVariables.DEPLOYMENT_NAME}-${sls:stage}-embedding-chunks-index-queue"
-=======
             - "arn:aws:dynamodb:${self:provider.region}:514391678313:table/vu-amplify-${self:provider.stage}-user-files"
             - "arn:aws:dynamodb:${self:provider.region}:514391678313:table/${self:service}-${sls:stage}-embedding-progress"
             - "arn:aws:dynamodb:${self:provider.region}:514391678313:table/vu-amplify-object-access-${sls:stage}-object-access"
             - "arn:aws:sqs:${self:provider.region}:514391678313:${self:service}-${sls:stage}-embedding-chunks-index-queue"
             - "arn:aws:dynamodb:${aws:region}:*:table/${self:provider.environment.ACCOUNTS_DYNAMO_TABLE}"
->>>>>>> 1d1ac865
             
 
 functions:
