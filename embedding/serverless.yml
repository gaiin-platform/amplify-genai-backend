--- conflicted
+++ resolved
@@ -72,14 +72,6 @@
     COGNITO_USER_POOL_ID: ${self:custom.stageVariables.COGNITO_USER_POOL_ID}
     EMBEDDING_MODEL_NAME: ${self:custom.stageVariables.EMBEDDING_MODEL_NAME}
     ENDPOINTS_ARN: ${self:custom.stageVariables.LLM_ENDPOINTS_SECRETS_NAME_ARN}
-<<<<<<< HEAD
-=======
-    COGNITO_USER_POOL_ID: ${self:custom.stageVariables.COGNITO_USER_POOL_ID}
-    REST_API_ID: ${self:custom.stageVariables.REST_API_ID}
-    REST_API_ROOT_RESOURCE_ID: ${self:custom.stageVariables.REST_API_ROOT_RESOURCE_ID}
-    RAG_POSTGRES_DB_WRITE_ENDPOINT: !GetAtt RagPostgresDbCluster.Endpoint.Address
-    RAG_POSTGRES_DB_READ_ENDPOINT: !GetAtt RagPostgresDbCluster.ReadEndpoint.Address
->>>>>>> ae8c7947
     KEYWORD_MODEL_NAME: ${self:custom.stageVariables.KEYWORD_MODEL_NAME}
     LLM_ENDPOINTS_SECRETS_NAME_ARN: ${self:custom.stageVariables.LLM_ENDPOINTS_SECRETS_NAME_ARN}
     MAX_ACU: ${self:custom.stageVariables.MAX_ACU}
@@ -91,13 +83,16 @@
     QA_MODEL_NAME: ${self:custom.stageVariables.QA_MODEL_NAME}
     REST_API_ID: ${self:custom.stageVariables.REST_API_ID}
     REST_API_ROOT_RESOURCE_ID: ${self:custom.stageVariables.REST_API_ROOT_RESOURCE_ID}
-    VPC_CIDR: ${self:custom.stageVariables.VPC_CIDR}
-    VPC_ID: ${self:custom.stageVariables.VPC_ID}
-    HOSTED_ZONE_ID: ${self:custom.stageVariables.HOSTED_ZONE_ID}
-    RDS_HOSTED_ZONE_ID: ${self:custom.stageVariables.RDS_HOSTED_ZONE_ID}
-    READ_POSTGRES_DOMAIN_NAME: ${self:custom.stageVariables.READ_POSTGRES_DOMAIN_NAME}
-    WRITE_POSTGRES_DOMAIN_NAME: ${self:custom.stageVariables.WRITE_POSTGRES_DOMAIN_NAME}
-
+    RAG_POSTGRES_DB_WRITE_ENDPOINT: !GetAtt RagPostgresDbCluster.Endpoint.Address
+    RAG_POSTGRES_DB_READ_ENDPOINT: !GetAtt RagPostgresDbCluster.ReadEndpoint.Address
+    KEYWORD_MODEL_NAME: ${self:custom.stageVariables.KEYWORD_MODEL_NAME}
+    QA_MODEL_NAME: ${self:custom.stageVariables.QA_MODEL_NAME}
+    API_VERSION: ${self:custom.stageVariables.API_VERSION}
+    LLM_ENDPOINTS_SECRETS_NAME_ARN: ${self:custom.stageVariables.LLM_ENDPOINTS_SECRETS_NAME_ARN}
+    USER_FILES_TABLE: vu-amplify-${sls:stage}-user-files
+    EMBEDDING_PROGRESS_TABLE: ${self:service}-${sls:stage}-embedding-progress
+    EMBEDDING_CHUNKS_INDEX_QUEUE: ${self:service}-${sls:stage}-embedding-chunks-index-queue
+    OBJECT_ACCESS_TABLE: vu-amplify-object-access-${sls:stage}-object-access
    
 
   iam:
@@ -117,17 +112,10 @@
             - sqs:SendMessage
 
           Resource:
-<<<<<<< HEAD
-            - "arn:aws:secretsmanager:us-east-1:*:secret:aws/ses/credentials-i82Vzw"
-            - "arn:aws:secretsmanager:us-east-1:*:secret:aws/ses/credentials-i82Vzw"
-            - "arn:aws:secretsmanager:us-east-1:*:secret:openai-endpoints-2O6UlC"
-            - "arn:aws:s3:::amplify-${self:custom.stageVariables.DEPLOYMENT_NAME}-${sls:stage}-rag-chunks/*"
-=======
             - "arn:aws:secretsmanager:us-east-1:514391678313:secret:aws/ses/credentials-i82Vzw"
             - "arn:aws:secretsmanager:us-east-1:514391678313:secret:aws/ses/credentials-i82Vzw"
             - ${self:provider.environment.LLM_ENDPOINTS_SECRETS_NAME_ARN}
             - "arn:aws:s3:::${self:custom.stageVariables.S3_RAG_CHUNKS_BUCKET_NAME}/*"
->>>>>>> ae8c7947
             - !GetAtt RagPostgresDbCluster.DBClusterArn
             - !Ref RagPostgresDbSecret
             - "arn:aws:dynamodb:${self:provider.region}:*:table/amplify-${self:custom.stageVariables.DEPLOYMENT_NAME}-${sls:stage}-user-files"
