--- conflicted
+++ resolved
@@ -68,25 +68,9 @@
     RAG_POSTGRES_DB_NAME: RagVectorDb_${sls:stage}
     RAG_POSTGRES_DB_SECRET: ${sls:stage}/${self:service}/rag/postgres/db-creds
     RAG_POSTGRES_DB_USERNAME: ragadmin_${sls:stage}
-<<<<<<< HEAD
     RAG_POSTGRES_DB_WRITE_ENDPOINT: !GetAtt RagPostgresDbCluster.Endpoint.Address
     RAG_POSTGRES_DB_READ_ENDPOINT: !GetAtt RagPostgresDbCluster.ReadEndpoint.Address
-=======
-    SES_SECRET_NAME: aws/ses/credentials
-    OPENAI_API_KEY_ARN: arn:aws:secretsmanager:us-east-1:514391678313:secret:OPENAI_API_KEY-REUULJ
     MODEL_RATE_TABLE: chat-billing-${sls:stage}-model-rates
-    S3_RAG_CHUNKS_BUCKET_NAME: ${self:custom.stageVariables.S3_RAG_CHUNKS_BUCKET_NAME}
-    SENDER_EMAIL: ${self:custom.stageVariables.SENDER_EMAIL}
-    ENDPOINTS_ARN: ${self:custom.stageVariables.LLM_ENDPOINTS_SECRETS_NAME_ARN}
-    COGNITO_USER_POOL_ID: ${self:custom.stageVariables.COGNITO_USER_POOL_ID}
-    REST_API_ID: ${self:custom.stageVariables.REST_API_ID}
-    REST_API_ROOT_RESOURCE_ID: ${self:custom.stageVariables.REST_API_ROOT_RESOURCE_ID}
-    RAG_POSTGRES_DB_WRITE_ENDPOINT: !GetAtt RagPostgresDbCluster2.Endpoint.Address
-    RAG_POSTGRES_DB_READ_ENDPOINT: !GetAtt RagPostgresDbCluster2.ReadEndpoint.Address
-    API_VERSION: ${self:custom.stageVariables.API_VERSION}
-    LLM_ENDPOINTS_SECRETS_NAME_ARN: ${self:custom.stageVariables.LLM_ENDPOINTS_SECRETS_NAME_ARN}
-    USER_FILES_TABLE: vu-amplify-${sls:stage}-user-files
->>>>>>> f46b4f8d
     EMBEDDING_PROGRESS_TABLE: ${self:service}-${sls:stage}-embedding-progress
     EMBEDDING_CHUNKS_INDEX_QUEUE: ${self:service}-${sls:stage}-embedding-chunks-index-queue
     OBJECT_ACCESS_TABLE: amplify-${self:custom.stageVars.DEP_NAME}-object-access-${sls:stage}-object-access
@@ -185,12 +169,7 @@
                 - EmbeddingChunksIndexQueue
                 - Arn
       environment:
-<<<<<<< HEAD
         RAG_POSTGRES_DB_SECRET: ${sls:stage}/${self:service}/rag/postgres/db-creds
-        MODEL_NAME:  ${self:provider.environment.EMBEDDING_MODEL_NAME}
-=======
-        RAG_POSTGRES_DB_SECRET: ${sls:stage}/rag/postgres/db-creds-2
->>>>>>> f46b4f8d
         RAG_POSTGRES_DB_NAME: RagVectorDb_${sls:stage}
         RAG_POSTGRES_DB_USERNAME: ragadmin_${sls:stage}
         RAG_POSTGRES_DB_WRITE_ENDPOINT: !GetAtt RagPostgresDbCluster.Endpoint.Address
@@ -314,20 +293,13 @@
                 - "arn:aws:dynamodb:${aws:region}:*:table/${self:provider.environment.COST_CALCULATIONS_DYNAMO_TABLE}/*"
                 - "arn:aws:dynamodb:${aws:region}:*:table/${self:provider.environment.GROUPS_DYNAMO_TABLE}"
                 - "arn:aws:dynamodb:${aws:region}:*:table/${self:provider.environment.GROUPS_DYNAMO_TABLE}/*"
-<<<<<<< HEAD
+                - "arn:aws:dynamodb:${aws:region}:*:table/${self:provider.environment.MODEL_RATE_TABLE}"
+                - "arn:aws:dynamodb:${aws:region}:*:table/${self:provider.environment.MODEL_RATE_TABLE}/*"
                 - "arn:aws:dynamodb:${aws:region}:*:table/${self:service}-${sls:stage}-embedding-progress"
                 - "arn:aws:sqs:${aws:region}:*:${self:service}-${sls:stage}-embedding-chunks-index-queue"
                 - "arn:aws:sqs:${aws:region}:*:${self:service}-${sls:stage}-embedding-chunks-index-dlq"
-=======
-                - "arn:aws:dynamodb:${aws:region}:*:table/${self:provider.environment.MODEL_RATE_TABLE}"
-                - "arn:aws:dynamodb:${aws:region}:*:table/${self:provider.environment.MODEL_RATE_TABLE}/*"
-                - "arn:aws:dynamodb:${self:provider.region}:514391678313:table/${self:service}-${sls:stage}-embedding-progress"
-                - "arn:aws:dynamodb:${self:provider.region}:514391678313:table/vu-amplify-object-access-${sls:stage}-object-access"
-                - "arn:aws:sqs:${self:provider.region}:514391678313:${self:service}-${sls:stage}-embedding-chunks-index-queue"
-                - "arn:aws:sqs:${self:provider.region}:514391678313:${self:service}-${sls:stage}-embedding-chunks-index-dlq"
                 - "arn:aws:bedrock:*::foundation-model/*"
 
->>>>>>> f46b4f8d
   
           
 
@@ -428,11 +400,6 @@
         BackupRetentionPeriod: 7
         StorageEncrypted: true
         KmsKeyId: !Ref RagPostgresDbEncryptionKey # Add the ARN or Alias of your existing KMS key or create a new one
-<<<<<<< HEAD
-=======
-        SnapshotIdentifier: 'migration'
-        SourceRegion: !Ref 'AWS::Region'
->>>>>>> f46b4f8d
 
       # Add a new AWS KMS Key resource for encryption
     RagPostgresDbEncryptionKey:
